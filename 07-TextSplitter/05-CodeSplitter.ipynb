{
<<<<<<< HEAD
  "cells": [
    {
      "cell_type": "markdown",
      "metadata": {},
      "source": [
        "# Split code with Langchain\n",
        "\n",
        "- Author: [greencode](https://github.com/greencode-99)\n",
        "- Design: \n",
        "- Peer Review: [kofsitho87](https://github.com/kofsitho87), [teddylee777](https://github.com/teddylee777)\n",
        "- This is a part of [LangChain Open Tutorial](https://github.com/LangChain-OpenTutorial/LangChain-OpenTutorial)\n",
        "\n",
        "[![Open in Colab](https://colab.research.google.com/assets/colab-badge.svg)](https://colab.research.google.com/github/LangChain-OpenTutorial/LangChain-OpenTutorial/blob/main/07-TextSplitter/05-CodeSplitter.ipynb) [![Open in GitHub](https://img.shields.io/badge/Open%20in%20GitHub-181717?style=flat-square&logo=github&logoColor=white)](https://github.com/LangChain-OpenTutorial/LangChain-OpenTutorial/blob/main/07-TextSplitter/05-CodeSplitter.ipynb)\n",
        "\n",
        "## Overview\n",
        "\n",
        "`RecursiveCharacterTextSplitter` includes pre-built lists of separators that are useful for splitting text in a specific programming language.\n",
        "\n",
        "You can split code written in various programming languages using `CodeTextSplitter`.\n",
        "\n",
        "To do this, import the `Language` enum and specify the corresponding programming language.\n",
        "\n",
        "\n",
        "### Table of Contents\n",
        "\n",
        "- [Overview](#Overview)\n",
        "- [Environment Setup](#environment-setup)\n",
        "- [Code Spliter Examples](#code-splitter-examples)\n",
        "   - [Python](#python)\n",
        "   - [JS](#js)\n",
        "   - [TS](#ts)\n",
        "   - [Markdown](#markdown)\n",
        "   - [LaTeX](#latex)\n",
        "   - [HTML](#html)\n",
        "   - [Solidity](#solidity)\n",
        "   - [C#](#c)\n",
        "   - [PHP](#php)\n",
        "   - [Kotlin](#kotlin)\n",
        "\n",
        "\n",
        "### References\n",
        "- [How to split code](https://python.langchain.com/docs/how_to/code_splitter/)\n",
        "----"
      ]
    },
    {
      "cell_type": "markdown",
      "metadata": {},
      "source": [
        "## Environment Setup\n",
        "\n",
        "Set up the environment. You may refer to [Environment Setup](https://wikidocs.net/257836) for more details.\n",
        "\n",
        "**[Note]**\n",
        "- `langchain-opentutorial` is a package that provides a set of easy-to-use environment setup, useful functions and utilities for tutorials. \n",
        "- You can checkout the [`langchain-opentutorial`](https://github.com/LangChain-OpenTutorial/langchain-opentutorial-pypi) for more details."
      ]
    },
    {
      "cell_type": "code",
      "execution_count": 2,
      "metadata": {},
      "outputs": [],
      "source": [
        "%%capture --no-stderr\n",
        "%pip install langchain-opentutorial"
      ]
    },
    {
      "cell_type": "code",
      "execution_count": 3,
      "metadata": {},
      "outputs": [],
      "source": [
        "# Install required packages\n",
        "from langchain_opentutorial import package\n",
        "\n",
        "package.install(\n",
        "    [\n",
        "        \"langchain_text_splitters\",\n",
        "    ],\n",
        "    verbose=False,\n",
        "    upgrade=False,\n",
        ")"
      ]
    },
    {
      "cell_type": "code",
      "execution_count": 4,
      "metadata": {},
      "outputs": [
        {
          "name": "stdout",
          "output_type": "stream",
          "text": [
            "Environment variables have been set successfully.\n"
          ]
        }
      ],
      "source": [
        "# Set environment variables\n",
        "from langchain_opentutorial import set_env\n",
        "\n",
        "set_env(\n",
        "    {\n",
        "        \"OPENAI_API_KEY\": \"\",\n",
        "        \"LANGCHAIN_API_KEY\": \"\",\n",
        "        \"LANGCHAIN_TRACING_V2\": \"true\",\n",
        "        \"LANGCHAIN_ENDPOINT\": \"https://api.smith.langchain.com\",\n",
        "        \"LANGCHAIN_PROJECT\": \"Code-Splitter\",\n",
        "    }\n",
        ")"
      ]
    },
    {
      "cell_type": "code",
      "execution_count": 5,
      "metadata": {},
      "outputs": [
        {
          "data": {
            "text/plain": [
              "True"
            ]
          },
          "execution_count": 5,
          "metadata": {},
          "output_type": "execute_result"
        }
      ],
      "source": [
        "from dotenv import load_dotenv\n",
        "\n",
        "load_dotenv()"
      ]
    },
    {
      "cell_type": "markdown",
      "metadata": {},
      "source": [
        "## Code Splitter Examples\n",
        "\n",
        "Here is an example of splitting text using `RecursiveCharacterTextSplitter`.\n",
        "\n",
        "- Import the `Language` and `RecursiveCharacterTextSplitter` classes from the `langchain_text_splitters` module.\n",
        "- `RecursiveCharacterTextSplitter` is a text splitter that recursively splits text at the character level."
      ]
    },
    {
      "cell_type": "code",
      "execution_count": 9,
      "metadata": {},
      "outputs": [],
      "source": [
        "from langchain_text_splitters import (\n",
        "    Language,\n",
        "    RecursiveCharacterTextSplitter,\n",
        ")"
      ]
    },
    {
      "cell_type": "markdown",
      "metadata": {},
      "source": [
        "Supported languages are stored in the langchain_text_splitters.Language enum. \n",
        "\n",
        "API Reference: [Language](https://python.langchain.com/docs/api_reference/text_splitters/Language) | [RecursiveCharacterTextSplitter](https://python.langchain.com/docs/api_reference/text_splitters/RecursiveCharacterTextSplitter)\n",
        "\n",
        "Below is the full list of supported languages."
      ]
    },
    {
      "cell_type": "code",
      "execution_count": 10,
      "metadata": {},
      "outputs": [
        {
          "data": {
            "text/plain": [
              "['cpp',\n",
              " 'go',\n",
              " 'java',\n",
              " 'kotlin',\n",
              " 'js',\n",
              " 'ts',\n",
              " 'php',\n",
              " 'proto',\n",
              " 'python',\n",
              " 'rst',\n",
              " 'ruby',\n",
              " 'rust',\n",
              " 'scala',\n",
              " 'swift',\n",
              " 'markdown',\n",
              " 'latex',\n",
              " 'html',\n",
              " 'sol',\n",
              " 'csharp',\n",
              " 'cobol',\n",
              " 'c',\n",
              " 'lua',\n",
              " 'perl',\n",
              " 'haskell',\n",
              " 'elixir']"
            ]
          },
          "execution_count": 10,
          "metadata": {},
          "output_type": "execute_result"
        }
      ],
      "source": [
        "# Get the full list of supported languages.\n",
        "[e.value for e in Language]"
      ]
    },
    {
      "cell_type": "markdown",
      "metadata": {},
      "source": [
        "You can use the `get_separators_for_language` method of the `RecursiveCharacterTextSplitter` class to check the separators used for a specific language.\n",
        "\n",
        "- In the example, the `Language.PYTHON` enum value is passed as an argument to check the separators used for the Python language."
      ]
    },
    {
      "cell_type": "code",
      "execution_count": 11,
      "metadata": {},
      "outputs": [
        {
          "data": {
            "text/plain": [
              "['\\nclass ', '\\ndef ', '\\n\\tdef ', '\\n\\n', '\\n', ' ', '']"
            ]
          },
          "execution_count": 11,
          "metadata": {},
          "output_type": "execute_result"
        }
      ],
      "source": [
        "# You can check the separators used for the given language.\n",
        "RecursiveCharacterTextSplitter.get_separators_for_language(Language.PYTHON)"
      ]
    },
    {
      "cell_type": "markdown",
      "metadata": {},
      "source": [
        "### Python\n",
        "\n",
        "Use `RecursiveCharacterTextSplitter` to split Python code into document units.\n",
        "- Specify `Language.PYTHON` as the `language` parameter to use the Python language.\n",
        "- Set `chunk_size` to 50 to limit the maximum size of each document.\n",
        "- Set `chunk_overlap` to 0 to disallow overlap between documents."
      ]
    },
    {
      "cell_type": "code",
      "execution_count": 13,
      "metadata": {},
      "outputs": [
        {
          "data": {
            "text/plain": [
              "[Document(page_content='def hello_world():\\n    print(\"Hello, World!\")'),\n",
              " Document(page_content='hello_world()')]"
            ]
          },
          "execution_count": 13,
          "metadata": {},
          "output_type": "execute_result"
        }
      ],
      "source": [
        "PYTHON_CODE = \"\"\"\n",
        "def hello_world():\n",
        "    print(\"Hello, World!\")\n",
        "\n",
        "hello_world()\n",
        "\"\"\"\n",
        "\n",
        "python_splitter = RecursiveCharacterTextSplitter.from_language(\n",
        "    language=Language.PYTHON, chunk_size=50, chunk_overlap=0\n",
        ")\n",
        "\n",
        "# Create `Document`. The created `Document` is returned as a list.\n",
        "python_docs = python_splitter.create_documents([PYTHON_CODE])\n",
        "python_docs"
      ]
    },
    {
      "cell_type": "code",
      "execution_count": 14,
      "metadata": {},
      "outputs": [
        {
          "name": "stdout",
          "output_type": "stream",
          "text": [
            "def hello_world():\n",
            "    print(\"Hello, World!\")\n",
            "==================\n",
            "hello_world()\n",
            "==================\n"
          ]
        }
      ],
      "source": [
        "# This section iterates through the list of documents created by the RecursiveCharacterTextSplitter\n",
        "# and prints each document's content followed by a separator line for readability.\n",
        "for doc in python_docs:\n",
        "    print(doc.page_content, end=\"\\n==================\\n\")"
      ]
    },
    {
      "cell_type": "markdown",
      "metadata": {},
      "source": [
        "### JS\n",
        "\n",
        "Here is an example of using the JS text splitter.\n",
        "- Specify `Language.JS` as the `language` parameter to use the JavaScript language.\n",
        "- Set `chunk_size` to 60 to limit the maximum size of each document.\n",
        "- Set `chunk_overlap` to 0 to disallow overlap between documents.\n"
      ]
    },
    {
      "cell_type": "code",
      "execution_count": 12,
      "metadata": {},
      "outputs": [
        {
          "data": {
            "text/plain": [
              "[Document(page_content='function helloWorld() {\\n  console.log(\"Hello, World!\");\\n}'),\n",
              " Document(page_content='helloWorld();')]"
            ]
          },
          "execution_count": 12,
          "metadata": {},
          "output_type": "execute_result"
        }
      ],
      "source": [
        "JS_CODE = \"\"\"\n",
        "function helloWorld() {\n",
        "  console.log(\"Hello, World!\");\n",
        "}\n",
        "\n",
        "helloWorld();\n",
        "\"\"\"\n",
        "\n",
        "js_splitter = RecursiveCharacterTextSplitter.from_language(\n",
        "    language=Language.JS, chunk_size=60, chunk_overlap=0\n",
        ")\n",
        "\n",
        "# Create `Document`. The created `Document` is returned as a list.\n",
        "js_docs = js_splitter.create_documents([JS_CODE])\n",
        "js_docs"
      ]
    },
    {
      "cell_type": "markdown",
      "metadata": {},
      "source": [
        "### TS  \n",
        "\n",
        "Here is an example of using the TS text splitter.\n",
        "- Specify `Language.TS` as the `language` parameter to use the TypeScript language.\n",
        "- Set `chunk_size` to 60 to limit the maximum size of each document.\n",
        "- Set `chunk_overlap` to 0 to disallow overlap between documents.\n"
      ]
    },
    {
      "cell_type": "code",
      "execution_count": 15,
      "metadata": {},
      "outputs": [
        {
          "data": {
            "text/plain": [
              "[Document(page_content='function helloWorld(): void {'),\n",
              " Document(page_content='console.log(\"Hello, World!\");\\n}'),\n",
              " Document(page_content='helloWorld();')]"
            ]
          },
          "execution_count": 15,
          "metadata": {},
          "output_type": "execute_result"
        }
      ],
      "source": [
        "TS_CODE = \"\"\"\n",
        "function helloWorld(): void {\n",
        "  console.log(\"Hello, World!\");\n",
        "}\n",
        "\n",
        "helloWorld();\n",
        "\"\"\"\n",
        "\n",
        "ts_splitter = RecursiveCharacterTextSplitter.from_language(\n",
        "    language=Language.TS, chunk_size=60, chunk_overlap=0\n",
        ")\n",
        "\n",
        "\n",
        "ts_docs = ts_splitter.create_documents([TS_CODE])\n",
        "ts_docs"
      ]
    },
    {
      "cell_type": "markdown",
      "metadata": {},
      "source": [
        "### Markdown\n",
        "\n",
        "Here is an example of using the Markdown text splitter.\n",
        "\n",
        "- Specify `Language.MARKDOWN` as the `language` parameter to use the Markdown language.\n",
        "- Set `chunk_size` to 60 to limit the maximum size of each document.\n",
        "- Set `chunk_overlap` to 0 to disallow overlap between documents."
      ]
    },
    {
      "cell_type": "code",
      "execution_count": 14,
      "metadata": {},
      "outputs": [
        {
          "data": {
            "text/plain": [
              "[Document(page_content='# 🦜️🔗 LangChain'),\n",
              " Document(page_content='⚡ Building applications with LLMs through composability ⚡'),\n",
              " Document(page_content='## What is LangChain?'),\n",
              " Document(page_content=\"# Hopefully this code block isn't split\"),\n",
              " Document(page_content='LangChain is a framework for...'),\n",
              " Document(page_content='As an open-source project in a rapidly developing field, we'),\n",
              " Document(page_content='are extremely open to contributions.')]"
            ]
          },
          "execution_count": 14,
          "metadata": {},
          "output_type": "execute_result"
        }
      ],
      "source": [
        "markdown_text = \"\"\"\n",
        "# 🦜️🔗 LangChain\n",
        "\n",
        "⚡ Building applications with LLMs through composability ⚡\n",
        "\n",
        "## What is LangChain?\n",
        "\n",
        "# Hopefully this code block isn't split\n",
        "LangChain is a framework for...\n",
        "\n",
        "As an open-source project in a rapidly developing field, we are extremely open to contributions.\n",
        "\"\"\"\n",
        "\n",
        "md_splitter = RecursiveCharacterTextSplitter.from_language(\n",
        "    language=Language.MARKDOWN,\n",
        "    chunk_size=60,\n",
        "    chunk_overlap=0,\n",
        ")\n",
        "\n",
        "md_docs = md_splitter.create_documents([markdown_text])\n",
        "md_docs"
      ]
    },
    {
      "cell_type": "markdown",
      "metadata": {},
      "source": [
        "### LaTeX\n",
        "\n",
        "LaTeX is a markup language for document creation, widely used for representing mathematical symbols and formulas.\n",
        "\n",
        "Here is an example of LaTeX text.\n",
        "- Specify `Language.LATEX` as the `language` parameter to use the LaTeX language.\n",
        "- Set `chunk_size` to 60 to limit the maximum size of each document.\n",
        "- Set `chunk_overlap` to 0 to disallow overlap between documents.\n"
      ]
    },
    {
      "cell_type": "code",
      "execution_count": 16,
      "metadata": {},
      "outputs": [
        {
          "data": {
            "text/plain": [
              "[Document(page_content='\\\\documentclass{article}\\n\\n\\x08egin{document}\\n\\n\\\\maketitle'),\n",
              " Document(page_content='\\\\section{Introduction}\\nLarge language models (LLMs) are a'),\n",
              " Document(page_content='type of machine learning model that can be trained on vast'),\n",
              " Document(page_content='amounts of text data to generate human-like language. In'),\n",
              " Document(page_content='recent years, LLMs have made significant advances in a'),\n",
              " Document(page_content='variety of natural language processing tasks, including'),\n",
              " Document(page_content='language translation, text generation, and sentiment'),\n",
              " Document(page_content='analysis.'),\n",
              " Document(page_content='\\\\subsection{History of LLMs}\\nThe earliest LLMs were'),\n",
              " Document(page_content='developed in the 1980s and 1990s, but they were limited by'),\n",
              " Document(page_content='the amount of data that could be processed and the'),\n",
              " Document(page_content='computational power available at the time. In the past'),\n",
              " Document(page_content='decade, however, advances in hardware and software have'),\n",
              " Document(page_content='made it possible to train LLMs on massive datasets, leading'),\n",
              " Document(page_content='to significant improvements in performance.'),\n",
              " Document(page_content='\\\\subsection{Applications of LLMs}\\nLLMs have many'),\n",
              " Document(page_content='applications in industry, including chatbots, content'),\n",
              " Document(page_content='creation, and virtual assistants. They can also be used in'),\n",
              " Document(page_content='academia for research in linguistics, psychology, and'),\n",
              " Document(page_content='computational linguistics.\\n\\n\\\\end{document}')]"
            ]
          },
          "execution_count": 16,
          "metadata": {},
          "output_type": "execute_result"
        }
      ],
      "source": [
        "latex_text = \"\"\"\n",
        "\\documentclass{article}\n",
        "\n",
        "\\begin{document}\n",
        "\n",
        "\\maketitle\n",
        "\n",
        "\\section{Introduction}\n",
        "Large language models (LLMs) are a type of machine learning model that can be trained on vast amounts of text data to generate human-like language. In recent years, LLMs have made significant advances in a variety of natural language processing tasks, including language translation, text generation, and sentiment analysis.\n",
        "\n",
        "\\subsection{History of LLMs}\n",
        "The earliest LLMs were developed in the 1980s and 1990s, but they were limited by the amount of data that could be processed and the computational power available at the time. In the past decade, however, advances in hardware and software have made it possible to train LLMs on massive datasets, leading to significant improvements in performance.\n",
        "\n",
        "\\subsection{Applications of LLMs}\n",
        "LLMs have many applications in industry, including chatbots, content creation, and virtual assistants. They can also be used in academia for research in linguistics, psychology, and computational linguistics.\n",
        "\n",
        "\\end{document}\n",
        "\"\"\"\n",
        "\n",
        "latex_splitter = RecursiveCharacterTextSplitter.from_language(\n",
        "    language=Language.LATEX,\n",
        "    chunk_size=60,\n",
        "    chunk_overlap=0,\n",
        ")\n",
        "\n",
        "latex_docs = latex_splitter.create_documents([latex_text])\n",
        "latex_docs"
      ]
    },
    {
      "cell_type": "markdown",
      "metadata": {},
      "source": [
        "### HTML\n",
        "\n",
        "Here is an example of using the HTML text splitter.\n",
        "- Specify `Language.HTML` as the `language` parameter to use the HTML language.\n",
        "- Set `chunk_size` to 60 to limit the maximum size of each document.\n",
        "- Set `chunk_overlap` to 0 to disallow overlap between documents.\n"
      ]
    },
    {
      "cell_type": "code",
      "execution_count": 51,
      "metadata": {},
      "outputs": [
        {
          "data": {
            "text/plain": [
              "[Document(page_content='<!DOCTYPE html>\\n<html>'),\n",
              " Document(page_content='<head>\\n        <title>🦜️🔗 LangChain</title>'),\n",
              " Document(page_content='<style>\\n            body {\\n                font-family: Aria'),\n",
              " Document(page_content='l, sans-serif;\\n            }\\n            h1 {'),\n",
              " Document(page_content='color: darkblue;\\n            }\\n        </style>\\n    </head'),\n",
              " Document(page_content='>'),\n",
              " Document(page_content='<body>'),\n",
              " Document(page_content='<div>\\n            <h1>🦜️🔗 LangChain</h1>'),\n",
              " Document(page_content='<p>⚡ Building applications with LLMs through composability ⚡'),\n",
              " Document(page_content='</p>\\n        </div>'),\n",
              " Document(page_content='<div>\\n            As an open-source project in a rapidly dev'),\n",
              " Document(page_content='eloping field, we are extremely open to contributions.'),\n",
              " Document(page_content='</div>\\n    </body>\\n</html>')]"
            ]
          },
          "execution_count": 51,
          "metadata": {},
          "output_type": "execute_result"
        }
      ],
      "source": [
        "html_text = \"\"\"\n",
        "<!DOCTYPE html>\n",
        "<html>\n",
        "    <head>\n",
        "        <title>🦜️🔗 LangChain</title>\n",
        "        <style>\n",
        "            body {\n",
        "                font-family: Arial, sans-serif;\n",
        "            }\n",
        "            h1 {\n",
        "                color: darkblue;\n",
        "            }\n",
        "        </style>\n",
        "    </head>\n",
        "    <body>\n",
        "        <div>\n",
        "            <h1>🦜️🔗 LangChain</h1>\n",
        "            <p>⚡ Building applications with LLMs through composability ⚡</p>\n",
        "        </div>\n",
        "        <div>\n",
        "            As an open-source project in a rapidly developing field, we are extremely open to contributions.\n",
        "        </div>\n",
        "    </body>\n",
        "</html>\n",
        "\"\"\"\n",
        "\n",
        "html_splitter = RecursiveCharacterTextSplitter.from_language(\n",
        "    language=Language.HTML, chunk_size=60, chunk_overlap=0\n",
        ")\n",
        "\n",
        "html_docs = html_splitter.create_documents([html_text])\n",
        "html_docs"
      ]
    },
    {
      "cell_type": "markdown",
      "metadata": {},
      "source": [
        "### Solidity\n",
        "\n",
        "Here is an example of using the Solidity text splitter:\n",
        "\n",
        "- The Solidity code is stored in the `SOL_CODE` variable as a string.\n",
        "- The `RecursiveCharacterTextSplitter` is used to create `sol_splitter`, which splits the Solidity code into chunks.\n",
        "  - The `language` parameter is set to `Language.SOL` to specify the Solidity language.\n",
        "  - The `chunk_size` is set to 128 to specify the maximum size of each chunk.\n",
        "  - The `chunk_overlap` is set to 0 to prevent overlap between chunks.\n",
        "  \n",
        "- The `sol_splitter.create_documents()` method is used to split `SOL_CODE` into chunks and store the split chunks in the `sol_docs` variable.\n",
        "- The `sol_docs` are output to verify the split Solidity code chunks.\n"
      ]
    },
    {
      "cell_type": "code",
      "execution_count": 52,
      "metadata": {},
      "outputs": [
        {
          "data": {
            "text/plain": [
              "[Document(page_content='pragma solidity ^0.8.20;'),\n",
              " Document(page_content='contract HelloWorld {  \\n   function add(uint a, uint b) pure public returns(uint) {\\n       return a + b;\\n   }\\n}')]"
            ]
          },
          "execution_count": 52,
          "metadata": {},
          "output_type": "execute_result"
        }
      ],
      "source": [
        "SOL_CODE = \"\"\"\n",
        "pragma solidity ^0.8.20; \n",
        "contract HelloWorld {  \n",
        "   function add(uint a, uint b) pure public returns(uint) {\n",
        "       return a + b;\n",
        "   }\n",
        "}\n",
        "\"\"\"\n",
        "\n",
        "sol_splitter = RecursiveCharacterTextSplitter.from_language(\n",
        "    language=Language.SOL, chunk_size=128, chunk_overlap=0\n",
        ")\n",
        "\n",
        "sol_docs = sol_splitter.create_documents([SOL_CODE])\n",
        "sol_docs"
      ]
    },
    {
      "cell_type": "markdown",
      "metadata": {},
      "source": [
        "### C#\n",
        "\n",
        "Here is an example of using the C# text splitter.\n",
        "- Specify `Language.CSHARP` as the `language` parameter to use the C# language.\n",
        "- Set `chunk_size` to 128 to limit the maximum size of each document.\n",
        "- Set `chunk_overlap` to 0 to disallow overlap between documents."
      ]
    },
    {
      "cell_type": "code",
      "execution_count": 54,
      "metadata": {},
      "outputs": [
        {
          "data": {
            "text/plain": [
              "[Document(page_content='using System;'),\n",
              " Document(page_content='class Program\\n{\\n    static void Main()\\n    {\\n        Console.WriteLine(\"Enter a number (1-5):\");'),\n",
              " Document(page_content='int input = Convert.ToInt32(Console.ReadLine());\\n        for (int i = 1; i <= input; i++)\\n        {'),\n",
              " Document(page_content='if (i % 2 == 0)\\n            {\\n                Console.WriteLine($\"{i} is even.\");\\n            }\\n            else'),\n",
              " Document(page_content='{\\n                Console.WriteLine($\"{i} is odd.\");\\n            }\\n        }\\n        Console.WriteLine(\"Goodbye!\");'),\n",
              " Document(page_content='}\\n}')]"
            ]
          },
          "execution_count": 54,
          "metadata": {},
          "output_type": "execute_result"
        }
      ],
      "source": [
        "C_CODE = \"\"\"\n",
        "using System;\n",
        "class Program\n",
        "{\n",
        "    static void Main()\n",
        "    {\n",
        "        Console.WriteLine(\"Enter a number (1-5):\");\n",
        "        int input = Convert.ToInt32(Console.ReadLine());\n",
        "        for (int i = 1; i <= input; i++)\n",
        "        {\n",
        "            if (i % 2 == 0)\n",
        "            {\n",
        "                Console.WriteLine($\"{i} is even.\");\n",
        "            }\n",
        "            else\n",
        "            {\n",
        "                Console.WriteLine($\"{i} is odd.\");\n",
        "            }\n",
        "        }\n",
        "        Console.WriteLine(\"Goodbye!\");\n",
        "    }\n",
        "}\n",
        "\"\"\"\n",
        "\n",
        "c_splitter = RecursiveCharacterTextSplitter.from_language(\n",
        "    language=Language.CSHARP, chunk_size=128, chunk_overlap=0\n",
        ")\n",
        "\n",
        "c_docs = c_splitter.create_documents([C_CODE])\n",
        "c_docs"
      ]
    },
    {
      "cell_type": "markdown",
      "metadata": {},
      "source": [
        "### PHP\n",
        "\n",
        "Here is an example of using the PHP text splitter.\n",
        "- Specify `Language.PHP` as the `language` parameter to use the PHP language.\n",
        "- Set `chunk_size` to 50 to limit the maximum size of each document.\n",
        "- Set `chunk_overlap` to 0 to disallow overlap between documents."
      ]
    },
    {
      "cell_type": "code",
      "execution_count": 56,
      "metadata": {},
      "outputs": [
        {
          "data": {
            "text/plain": [
              "[Document(page_content='<?php\\nnamespace foo;'),\n",
              " Document(page_content='class Hello {'),\n",
              " Document(page_content='public function __construct() { }\\n}'),\n",
              " Document(page_content='function hello() {\\n    echo \"Hello World!\";\\n}'),\n",
              " Document(page_content='interface Human {\\n    public function breath();\\n}'),\n",
              " Document(page_content='trait Foo { }\\nenum Color\\n{\\n    case Red;'),\n",
              " Document(page_content='case Blue;\\n}')]"
            ]
          },
          "execution_count": 56,
          "metadata": {},
          "output_type": "execute_result"
        }
      ],
      "source": [
        "PHP_CODE = \"\"\"<?php\n",
        "namespace foo;\n",
        "class Hello {\n",
        "    public function __construct() { }\n",
        "}\n",
        "function hello() {\n",
        "    echo \"Hello World!\";\n",
        "}\n",
        "interface Human {\n",
        "    public function breath();\n",
        "}\n",
        "trait Foo { }\n",
        "enum Color\n",
        "{\n",
        "    case Red;\n",
        "    case Blue;\n",
        "}\"\"\"\n",
        "\n",
        "php_splitter = RecursiveCharacterTextSplitter.from_language(\n",
        "    language=Language.PHP, chunk_size=50, chunk_overlap=0\n",
        ")\n",
        "\n",
        "php_docs = php_splitter.create_documents([PHP_CODE])\n",
        "php_docs"
      ]
    },
    {
      "cell_type": "markdown",
      "metadata": {},
      "source": [
        "### Kotlin\n",
        "\n",
        "Here is an example of using the kotlin text splitter.\n",
        "- Specify `Language.KOTLIN` as the `language` parameter to use the PowerShell language.\n",
        "- Set `chunk_size` to 100 to limit the maximum size of each document.\n",
        "- Set `chunk_overlap` to 0 to disallow overlap between documents."
      ]
    },
    {
      "cell_type": "code",
      "execution_count": 65,
      "metadata": {},
      "outputs": [
        {
          "data": {
            "text/plain": [
              "[Document(page_content='fun main() {\\n    val directoryPath = System.getProperty(\"user.dir\")'),\n",
              " Document(page_content='val files = File(directoryPath).listFiles()?.filter { !it.isDirectory }?.sortedBy {'),\n",
              " Document(page_content='it.lastModified() } ?: emptyArray()'),\n",
              " Document(page_content='files.forEach { file ->'),\n",
              " Document(page_content='println(\"Name: ${file.name} | Last Write Time: ${file.lastModified()}\")\\n    }\\n}')]"
            ]
          },
          "execution_count": 65,
          "metadata": {},
          "output_type": "execute_result"
        }
      ],
      "source": [
        "KOTLIN_CODE = \"\"\"\n",
        "fun main() {\n",
        "    val directoryPath = System.getProperty(\"user.dir\")\n",
        "    val files = File(directoryPath).listFiles()?.filter { !it.isDirectory }?.sortedBy { it.lastModified() } ?: emptyArray()\n",
        "\n",
        "    files.forEach { file ->\n",
        "        println(\"Name: ${file.name} | Last Write Time: ${file.lastModified()}\")\n",
        "    }\n",
        "}\n",
        "\"\"\"\n",
        "\n",
        "kotlin_splitter = RecursiveCharacterTextSplitter.from_language(\n",
        "    language=Language.KOTLIN, chunk_size=100, chunk_overlap=0\n",
        ")\n",
        "\n",
        "kotlin_docs = kotlin_splitter.create_documents([KOTLIN_CODE])\n",
        "kotlin_docs"
      ]
    }
  ],
  "metadata": {
    "kernelspec": {
      "display_name": "Python 3",
      "language": "python",
      "name": "python3"
    },
    "language_info": {
      "codemirror_mode": {
        "name": "ipython",
        "version": 3
      },
      "file_extension": ".py",
      "mimetype": "text/x-python",
      "name": "python",
      "nbconvert_exporter": "python",
      "pygments_lexer": "ipython3",
      "version": "3.11.9"
=======
 "cells": [
  {
   "cell_type": "markdown",
   "metadata": {},
   "source": [
    "# Split code with Langchain\n",
    "\n",
    "- Author: [Jongcheol Kim](https://github.com/greencode-99)\n",
    "- Design: \n",
    "- Peer Review:\n",
    "- This is a part of [LangChain Open Tutorial](https://github.com/LangChain-OpenTutorial/LangChain-OpenTutorial)\n",
    "\n",
    "[![Open in Colab](https://colab.research.google.com/assets/colab-badge.svg)](https://colab.research.google.com/github/langchain-ai/langchain-academy/blob/main/module-4/sub-graph.ipynb) [![Open in LangChain Academy](https://cdn.prod.website-files.com/65b8cd72835ceeacd4449a53/66e9eba12c7b7688aa3dbb5e_LCA-badge-green.svg)](https://academy.langchain.com/courses/take/intro-to-langgraph/lessons/58239937-lesson-2-sub-graphs)\n",
    "\n",
    "## Overview\n",
    "\n",
    "`RecursiveCharacterTextSplitter` includes pre-built separator lists optimized for splitting text in different programming languages.\n",
    "\n",
    "The `CodeTextSplitter` provides even more specialized functionality for splitting code.\n",
    "\n",
    "To use it, import the `Language` enum(enumeration) and specify the desired programming language.\n",
    "\n",
    "\n",
    "### Table of Contents\n",
    "\n",
    "- [Overview](#Overview)\n",
    "- [Environment Setup](#environment-setup)\n",
    "- [Code Spliter Examples](#code-splitter-examples)\n",
    "   - [Python](#python)\n",
    "   - [JavaScript](#javascript)\n",
    "   - [TypeScript](#typescript)\n",
    "   - [Markdown](#markdown)\n",
    "   - [LaTeX](#latex)\n",
    "   - [HTML](#html)\n",
    "   - [Solidity](#solidity)\n",
    "   - [C#](#c)\n",
    "   - [PHP](#php)\n",
    "   - [Kotlin](#kotlin)\n",
    "\n",
    "\n",
    "### References\n",
    "- [How to split code](https://python.langchain.com/docs/how_to/code_splitter/)\n",
    "----"
   ]
  },
  {
   "cell_type": "markdown",
   "metadata": {},
   "source": [
    "## Environment Setup\n",
    "\n",
    "Set up the environment. You may refer to [Environment Setup](https://wikidocs.net/257836) for more details.\n",
    "\n",
    "**[Note]**\n",
    "- `langchain-opentutorial` is a package that provides a set of easy-to-use environment setup, useful functions and utilities for tutorials.\n",
    "- You can checkout the [`langchain-opentutorial`](https://github.com/LangChain-OpenTutorial/langchain-opentutorial-pypi) for more details."
   ]
  },
  {
   "cell_type": "code",
   "execution_count": 1,
   "metadata": {},
   "outputs": [],
   "source": [
    "%%capture --no-stderr\n",
    "%pip install langchain-opentutorial"
   ]
  },
  {
   "cell_type": "code",
   "execution_count": 2,
   "metadata": {},
   "outputs": [],
   "source": [
    "# Install required packages\n",
    "from langchain_opentutorial import package\n",
    "\n",
    "package.install(\n",
    "    [\n",
    "        \"langchain_text_splitters\",\n",
    "    ],\n",
    "    verbose=False,\n",
    "    upgrade=False,\n",
    ")"
   ]
  },
  {
   "cell_type": "code",
   "execution_count": 3,
   "metadata": {},
   "outputs": [
    {
     "name": "stdout",
     "output_type": "stream",
     "text": [
      "Environment variables have been set successfully.\n"
     ]
    }
   ],
   "source": [
    "# Set environment variables\n",
    "from langchain_opentutorial import set_env\n",
    "\n",
    "set_env(\n",
    "    {\n",
    "        \"OPENAI_API_KEY\": \"\",\n",
    "        \"LANGCHAIN_API_KEY\": \"\",\n",
    "        \"LANGCHAIN_TRACING_V2\": \"true\",\n",
    "        \"LANGCHAIN_ENDPOINT\": \"https://api.smith.langchain.com\",\n",
    "        \"LANGCHAIN_PROJECT\": \"Code-Splitter\",\n",
    "    }\n",
    ")"
   ]
  },
  {
   "cell_type": "code",
   "execution_count": 4,
   "metadata": {},
   "outputs": [
    {
     "data": {
      "text/plain": [
       "True"
      ]
     },
     "execution_count": 4,
     "metadata": {},
     "output_type": "execute_result"
    }
   ],
   "source": [
    "from dotenv import load_dotenv\n",
    "\n",
    "load_dotenv()"
   ]
  },
  {
   "cell_type": "markdown",
   "metadata": {},
   "source": [
    "## Code Splitter Examples\n",
    "\n",
    "Here is an example of splitting text using the `RecursiveCharacterTextSplitter`.\n",
    "\n",
    "- Import the `Language` and `RecursiveCharacterTextSplitter` classes from the `langchain_text_splitters` module.\n",
    "- `RecursiveCharacterTextSplitter` is a text splitter that recursively splits text at the character level."
   ]
  },
  {
   "cell_type": "code",
   "execution_count": 5,
   "metadata": {},
   "outputs": [],
   "source": [
    "from langchain_text_splitters import (\n",
    "    Language,\n",
    "    RecursiveCharacterTextSplitter,\n",
    ")"
   ]
  },
  {
   "cell_type": "markdown",
   "metadata": {},
   "source": [
    "Supported languages are stored in the langchain_text_splitters.Language enum. \n",
    "\n",
    "API Reference: [Language](https://python.langchain.com/api_reference/text_splitters/base/langchain_text_splitters.base.Language.html#language) | [RecursiveCharacterTextSplitter](https://python.langchain.com/api_reference/text_splitters/character/langchain_text_splitters.character.RecursiveCharacterTextSplitter.html#recursivecharactertextsplitter)\n",
    "\n",
    "See below for the full list of supported languages."
   ]
  },
  {
   "cell_type": "code",
   "execution_count": 6,
   "metadata": {},
   "outputs": [
    {
     "data": {
      "text/plain": [
       "['cpp',\n",
       " 'go',\n",
       " 'java',\n",
       " 'kotlin',\n",
       " 'js',\n",
       " 'ts',\n",
       " 'php',\n",
       " 'proto',\n",
       " 'python',\n",
       " 'rst',\n",
       " 'ruby',\n",
       " 'rust',\n",
       " 'scala',\n",
       " 'swift',\n",
       " 'markdown',\n",
       " 'latex',\n",
       " 'html',\n",
       " 'sol',\n",
       " 'csharp',\n",
       " 'cobol',\n",
       " 'c',\n",
       " 'lua',\n",
       " 'perl',\n",
       " 'haskell',\n",
       " 'elixir',\n",
       " 'powershell']"
      ]
     },
     "execution_count": 6,
     "metadata": {},
     "output_type": "execute_result"
    }
   ],
   "source": [
    "# Get the full list of supported languages.\n",
    "[e.value for e in Language]"
   ]
  },
  {
   "cell_type": "markdown",
   "metadata": {},
   "source": [
    "You can use the `get_separators_for_language` method of the `RecursiveCharacterTextSplitter` class to see the separators used for a given language.\n",
    "\n",
    "- For example, passing `Language.PYTHON` retrieves the separators used for Python:"
   ]
  },
  {
   "cell_type": "code",
   "execution_count": 7,
   "metadata": {},
   "outputs": [
    {
     "data": {
      "text/plain": [
       "['\\nclass ', '\\ndef ', '\\n\\tdef ', '\\n\\n', '\\n', ' ', '']"
      ]
     },
     "execution_count": 7,
     "metadata": {},
     "output_type": "execute_result"
    }
   ],
   "source": [
    "# You can check the separators used for the given language.\n",
    "RecursiveCharacterTextSplitter.get_separators_for_language(Language.PYTHON)"
   ]
  },
  {
   "cell_type": "markdown",
   "metadata": {},
   "source": [
    "### Python\n",
    "\n",
    "Here's how to split Python code into smaller chunks using the `RecursiveCharacterTextSplitter`.\n",
    "- First, specify `Language.PYTHON` for the `language` parameter. It tells the splitter you're working with Python code.\n",
    "- Then, set `chunk_size` to 50. This limits the size of each resulting chunk to a maximum of 50 characters.\n",
    "- Finally, set `chunk_overlap` to 0. It prevents any of the chunks from overlapping."
   ]
  },
  {
   "cell_type": "code",
   "execution_count": 8,
   "metadata": {},
   "outputs": [
    {
     "data": {
      "text/plain": [
       "[Document(metadata={}, page_content='def hello_world():\\n    print(\"Hello, World!\")'),\n",
       " Document(metadata={}, page_content='hello_world()')]"
      ]
     },
     "execution_count": 8,
     "metadata": {},
     "output_type": "execute_result"
    }
   ],
   "source": [
    "PYTHON_CODE = \"\"\"\n",
    "def hello_world():\n",
    "    print(\"Hello, World!\")\n",
    "\n",
    "hello_world()\n",
    "\"\"\"\n",
    "\n",
    "python_splitter = RecursiveCharacterTextSplitter.from_language(\n",
    "    language=Language.PYTHON, chunk_size=50, chunk_overlap=0\n",
    ")\n",
    "\n",
    "# Create `Document`. The created `Document` is returned as a list.\n",
    "python_docs = python_splitter.create_documents([PYTHON_CODE])\n",
    "python_docs"
   ]
  },
  {
   "cell_type": "code",
   "execution_count": 9,
   "metadata": {},
   "outputs": [
    {
     "name": "stdout",
     "output_type": "stream",
     "text": [
      "def hello_world():\n",
      "    print(\"Hello, World!\")\n",
      "==================\n",
      "hello_world()\n",
      "==================\n"
     ]
    }
   ],
   "source": [
    "# This section iterates through the list of documents created by the RecursiveCharacterTextSplitter\n",
    "# and prints each document's content followed by a separator line for readability.\n",
    "for doc in python_docs:\n",
    "    print(doc.page_content, end=\"\\n==================\\n\")"
   ]
  },
  {
   "cell_type": "markdown",
   "metadata": {},
   "source": [
    "### JavaScript\n",
    "\n",
    "Here's how to split JavaScript code into smaller chunks using the `RecursiveCharacterTextSplitter`.\n",
    "- First, specify `Language.JS` for the `language` parameter. It tells the splitter you're working with JavaScript code.\n",
    "- Then, set `chunk_size` to 60. This limits the size of each resulting chunk to a maximum of 60 characters.\n",
    "- Finally, set `chunk_overlap` to 0. It prevents any of the chunks from overlapping.\n"
   ]
  },
  {
   "cell_type": "code",
   "execution_count": 10,
   "metadata": {},
   "outputs": [
    {
     "data": {
      "text/plain": [
       "[Document(metadata={}, page_content='function helloWorld() {\\n  console.log(\"Hello, World!\");\\n}'),\n",
       " Document(metadata={}, page_content='helloWorld();')]"
      ]
     },
     "execution_count": 10,
     "metadata": {},
     "output_type": "execute_result"
    }
   ],
   "source": [
    "JS_CODE = \"\"\"\n",
    "function helloWorld() {\n",
    "  console.log(\"Hello, World!\");\n",
    "}\n",
    "\n",
    "helloWorld();\n",
    "\"\"\"\n",
    "\n",
    "js_splitter = RecursiveCharacterTextSplitter.from_language(\n",
    "    language=Language.JS, chunk_size=60, chunk_overlap=0\n",
    ")\n",
    "\n",
    "# Create `Document`. The created `Document` is returned as a list.\n",
    "js_docs = js_splitter.create_documents([JS_CODE])\n",
    "js_docs"
   ]
  },
  {
   "cell_type": "markdown",
   "metadata": {},
   "source": [
    "### TypeScript\n",
    "\n",
    "Here's how to split TypeScript code into smaller chunks using the `RecursiveCharacterTextSplitter`.\n",
    "- First, specify `Language.TS` for the `language` parameter. It tells the splitter you're working with TypeScript code.\n",
    "- Then, set `chunk_size` to 60. This limits the size of each resulting chunk to a maximum of 60 characters.\n",
    "- Finally, set `chunk_overlap` to 0. It prevents any of the chunks from overlapping.\n"
   ]
  },
  {
   "cell_type": "code",
   "execution_count": 11,
   "metadata": {},
   "outputs": [
    {
     "data": {
      "text/plain": [
       "[Document(metadata={}, page_content='function helloWorld(): void {'),\n",
       " Document(metadata={}, page_content='console.log(\"Hello, World!\");\\n}'),\n",
       " Document(metadata={}, page_content='helloWorld();')]"
      ]
     },
     "execution_count": 11,
     "metadata": {},
     "output_type": "execute_result"
    }
   ],
   "source": [
    "TS_CODE = \"\"\"\n",
    "function helloWorld(): void {\n",
    "  console.log(\"Hello, World!\");\n",
    "}\n",
    "\n",
    "helloWorld();\n",
    "\"\"\"\n",
    "\n",
    "ts_splitter = RecursiveCharacterTextSplitter.from_language(\n",
    "    language=Language.TS, chunk_size=60, chunk_overlap=0\n",
    ")\n",
    "\n",
    "\n",
    "ts_docs = ts_splitter.create_documents([TS_CODE])\n",
    "ts_docs"
   ]
  },
  {
   "cell_type": "markdown",
   "metadata": {},
   "source": [
    "### Markdown\n",
    "\n",
    "Here's how to split Markdown text into smaller chunks using the `RecursiveCharacterTextSplitter`.\n",
    "\n",
    "- First, Specify `Language.MARKDOWN` for the `language` parameter. It tells the splitter you're working with Markdown text.\n",
    "- Then, set `chunk_size` to 60. This limits the size of each resulting chunk to a maximum of 60 characters.\n",
    "- Finally, set `chunk_overlap` to 0. It prevents any of the chunks from overlapping."
   ]
  },
  {
   "cell_type": "code",
   "execution_count": 12,
   "metadata": {},
   "outputs": [
    {
     "data": {
      "text/plain": [
       "[Document(metadata={}, page_content='# 🦜️🔗 LangChain'),\n",
       " Document(metadata={}, page_content='⚡ Building applications with LLMs through composability ⚡'),\n",
       " Document(metadata={}, page_content='## What is LangChain?'),\n",
       " Document(metadata={}, page_content=\"# Hopefully this code block isn't split\"),\n",
       " Document(metadata={}, page_content='LangChain is a framework for...'),\n",
       " Document(metadata={}, page_content='As an open-source project in a rapidly developing field, we'),\n",
       " Document(metadata={}, page_content='are extremely open to contributions.')]"
      ]
     },
     "execution_count": 12,
     "metadata": {},
     "output_type": "execute_result"
    }
   ],
   "source": [
    "markdown_text = \"\"\"\n",
    "# 🦜️🔗 LangChain\n",
    "\n",
    "⚡ Building applications with LLMs through composability ⚡\n",
    "\n",
    "## What is LangChain?\n",
    "\n",
    "# Hopefully this code block isn't split\n",
    "LangChain is a framework for...\n",
    "\n",
    "As an open-source project in a rapidly developing field, we are extremely open to contributions.\n",
    "\"\"\"\n",
    "\n",
    "md_splitter = RecursiveCharacterTextSplitter.from_language(\n",
    "    language=Language.MARKDOWN,\n",
    "    chunk_size=60,\n",
    "    chunk_overlap=0,\n",
    ")\n",
    "\n",
    "md_docs = md_splitter.create_documents([markdown_text])\n",
    "md_docs"
   ]
  },
  {
   "cell_type": "markdown",
   "metadata": {},
   "source": [
    "### LaTeX\n",
    "\n",
    "LaTeX is a markup language for document creation, widely used for representing mathematical symbols and formulas.\n",
    "\n",
    "Here's how to split LaTeX text into smaller chunks using the `RecursiveCharacterTextSplitter`.\n",
    "- First, specify `Language.LATEX` for the `language` parameter. It tells the splitter you're working with LaTeX text.\n",
    "- Then, set `chunk_size` to 60. This limits the size of each resulting chunk to a maximum of 60 characters.\n",
    "- Finally, set `chunk_overlap` to 0. It prevents any of the chunks from overlapping."
   ]
  },
  {
   "cell_type": "code",
   "execution_count": 13,
   "metadata": {},
   "outputs": [
    {
     "data": {
      "text/plain": [
       "[Document(metadata={}, page_content='\\\\documentclass{article}\\n\\n\\x08egin{document}\\n\\n\\\\maketitle'),\n",
       " Document(metadata={}, page_content='\\\\section{Introduction}\\nLarge language models (LLMs) are a'),\n",
       " Document(metadata={}, page_content='type of machine learning model that can be trained on vast'),\n",
       " Document(metadata={}, page_content='amounts of text data to generate human-like language. In'),\n",
       " Document(metadata={}, page_content='recent years, LLMs have made significant advances in a'),\n",
       " Document(metadata={}, page_content='variety of natural language processing tasks, including'),\n",
       " Document(metadata={}, page_content='language translation, text generation, and sentiment'),\n",
       " Document(metadata={}, page_content='analysis.'),\n",
       " Document(metadata={}, page_content='\\\\subsection{History of LLMs}\\nThe earliest LLMs were'),\n",
       " Document(metadata={}, page_content='developed in the 1980s and 1990s, but they were limited by'),\n",
       " Document(metadata={}, page_content='the amount of data that could be processed and the'),\n",
       " Document(metadata={}, page_content='computational power available at the time. In the past'),\n",
       " Document(metadata={}, page_content='decade, however, advances in hardware and software have'),\n",
       " Document(metadata={}, page_content='made it possible to train LLMs on massive datasets, leading'),\n",
       " Document(metadata={}, page_content='to significant improvements in performance.'),\n",
       " Document(metadata={}, page_content='\\\\subsection{Applications of LLMs}\\nLLMs have many'),\n",
       " Document(metadata={}, page_content='applications in industry, including chatbots, content'),\n",
       " Document(metadata={}, page_content='creation, and virtual assistants. They can also be used in'),\n",
       " Document(metadata={}, page_content='academia for research in linguistics, psychology, and'),\n",
       " Document(metadata={}, page_content='computational linguistics.\\n\\n\\\\end{document}')]"
      ]
     },
     "execution_count": 13,
     "metadata": {},
     "output_type": "execute_result"
    }
   ],
   "source": [
    "latex_text = \"\"\"\n",
    "\\documentclass{article}\n",
    "\n",
    "\\begin{document}\n",
    "\n",
    "\\maketitle\n",
    "\n",
    "\\section{Introduction}\n",
    "Large language models (LLMs) are a type of machine learning model that can be trained on vast amounts of text data to generate human-like language. In recent years, LLMs have made significant advances in a variety of natural language processing tasks, including language translation, text generation, and sentiment analysis.\n",
    "\n",
    "\\subsection{History of LLMs}\n",
    "The earliest LLMs were developed in the 1980s and 1990s, but they were limited by the amount of data that could be processed and the computational power available at the time. In the past decade, however, advances in hardware and software have made it possible to train LLMs on massive datasets, leading to significant improvements in performance.\n",
    "\n",
    "\\subsection{Applications of LLMs}\n",
    "LLMs have many applications in industry, including chatbots, content creation, and virtual assistants. They can also be used in academia for research in linguistics, psychology, and computational linguistics.\n",
    "\n",
    "\\end{document}\n",
    "\"\"\"\n",
    "\n",
    "latex_splitter = RecursiveCharacterTextSplitter.from_language(\n",
    "    language=Language.LATEX,\n",
    "    chunk_size=60,\n",
    "    chunk_overlap=0,\n",
    ")\n",
    "\n",
    "latex_docs = latex_splitter.create_documents([latex_text])\n",
    "latex_docs"
   ]
  },
  {
   "cell_type": "markdown",
   "metadata": {},
   "source": [
    "### HTML\n",
    "\n",
    "Here's how to split HTML text into smaller chunks using the `RecursiveCharacterTextSplitter`.\n",
    "- First, specify `Language.HTML` for the `language` parameter. It tells the splitter you're working with HTML.\n",
    "- Then, set `chunk_size` to 60. This limits the size of each resulting chunk to a maximum of 60 characters.\n",
    "- Finally, set `chunk_overlap` to 0. It prevents any of the chunks from overlapping.\n"
   ]
  },
  {
   "cell_type": "code",
   "execution_count": 14,
   "metadata": {},
   "outputs": [
    {
     "data": {
      "text/plain": [
       "[Document(metadata={}, page_content='<!DOCTYPE html>\\n<html>'),\n",
       " Document(metadata={}, page_content='<head>\\n        <title>🦜️🔗 LangChain</title>'),\n",
       " Document(metadata={}, page_content='<style>\\n            body {\\n                font-family: Aria'),\n",
       " Document(metadata={}, page_content='l, sans-serif;\\n            }\\n            h1 {'),\n",
       " Document(metadata={}, page_content='color: darkblue;\\n            }\\n        </style>\\n    </head'),\n",
       " Document(metadata={}, page_content='>'),\n",
       " Document(metadata={}, page_content='<body>'),\n",
       " Document(metadata={}, page_content='<div>\\n            <h1>🦜️🔗 LangChain</h1>'),\n",
       " Document(metadata={}, page_content='<p>⚡ Building applications with LLMs through composability ⚡'),\n",
       " Document(metadata={}, page_content='</p>\\n        </div>'),\n",
       " Document(metadata={}, page_content='<div>\\n            As an open-source project in a rapidly dev'),\n",
       " Document(metadata={}, page_content='eloping field, we are extremely open to contributions.'),\n",
       " Document(metadata={}, page_content='</div>\\n    </body>\\n</html>')]"
      ]
     },
     "execution_count": 14,
     "metadata": {},
     "output_type": "execute_result"
    }
   ],
   "source": [
    "html_text = \"\"\"\n",
    "<!DOCTYPE html>\n",
    "<html>\n",
    "    <head>\n",
    "        <title>🦜️🔗 LangChain</title>\n",
    "        <style>\n",
    "            body {\n",
    "                font-family: Arial, sans-serif;\n",
    "            }\n",
    "            h1 {\n",
    "                color: darkblue;\n",
    "            }\n",
    "        </style>\n",
    "    </head>\n",
    "    <body>\n",
    "        <div>\n",
    "            <h1>🦜️🔗 LangChain</h1>\n",
    "            <p>⚡ Building applications with LLMs through composability ⚡</p>\n",
    "        </div>\n",
    "        <div>\n",
    "            As an open-source project in a rapidly developing field, we are extremely open to contributions.\n",
    "        </div>\n",
    "    </body>\n",
    "</html>\n",
    "\"\"\"\n",
    "\n",
    "html_splitter = RecursiveCharacterTextSplitter.from_language(\n",
    "    language=Language.HTML, chunk_size=60, chunk_overlap=0\n",
    ")\n",
    "\n",
    "html_docs = html_splitter.create_documents([html_text])\n",
    "html_docs"
   ]
  },
  {
   "cell_type": "markdown",
   "metadata": {},
   "source": [
    "### Solidity\n",
    "\n",
    "Here's how to split Solidity code (sotred as a string in the `SOL_CODE` variable) into smaller chunks by creating a `RecursiveCharacterTextSplitter` instance called `sol_splitter` to handle the splitting.\n",
    "- First, specify `Language.SOL` for the `language` parameter. It tells the splitter you're working with Solidity code.\n",
    "- Then, set `chunk_size` to 128. This limits the size of each resulting chunk to a maximum of 128 characters.\n",
    "- Finally, set `chunk_overlap` to 0. It prevents any of the chunks from overlapping.\n",
    "- The `sol_splitter.create_documents()` method splits the Solidity code(`SOL_CODE`) into chunks and stores them in the `sol_docs` variable.\n",
    "- Print or display the output(`sol_docs`) to verify the split.\n"
   ]
  },
  {
   "cell_type": "code",
   "execution_count": 15,
   "metadata": {},
   "outputs": [
    {
     "data": {
      "text/plain": [
       "[Document(metadata={}, page_content='pragma solidity ^0.8.20;'),\n",
       " Document(metadata={}, page_content='contract HelloWorld {  \\n   function add(uint a, uint b) pure public returns(uint) {\\n       return a + b;\\n   }\\n}')]"
      ]
     },
     "execution_count": 15,
     "metadata": {},
     "output_type": "execute_result"
    }
   ],
   "source": [
    "SOL_CODE = \"\"\"\n",
    "pragma solidity ^0.8.20; \n",
    "contract HelloWorld {  \n",
    "   function add(uint a, uint b) pure public returns(uint) {\n",
    "       return a + b;\n",
    "   }\n",
    "}\n",
    "\"\"\"\n",
    "\n",
    "sol_splitter = RecursiveCharacterTextSplitter.from_language(\n",
    "    language=Language.SOL, chunk_size=128, chunk_overlap=0\n",
    ")\n",
    "\n",
    "sol_docs = sol_splitter.create_documents([SOL_CODE])\n",
    "sol_docs"
   ]
  },
  {
   "cell_type": "markdown",
   "metadata": {},
   "source": [
    "### C#\n",
    "\n",
    "Here's how to split C# code into smaller chunks using the `RecursiveCharacterTextSplitter`.\n",
    "- First, specify `Language.CSHARP` for the `language` parameter. It tells the splitter you're working with C# code.\n",
    "- Then, set `chunk_size` to 128. This limits the size of each resulting chunk to a maximum of 128 characters.\n",
    "- Finally, set `chunk_overlap` to 0. It prevents any of the chunks from overlapping."
   ]
  },
  {
   "cell_type": "code",
   "execution_count": 16,
   "metadata": {},
   "outputs": [
    {
     "data": {
      "text/plain": [
       "[Document(metadata={}, page_content='using System;'),\n",
       " Document(metadata={}, page_content='class Program\\n{\\n    static void Main()\\n    {\\n        Console.WriteLine(\"Enter a number (1-5):\");'),\n",
       " Document(metadata={}, page_content='int input = Convert.ToInt32(Console.ReadLine());\\n        for (int i = 1; i <= input; i++)\\n        {'),\n",
       " Document(metadata={}, page_content='if (i % 2 == 0)\\n            {\\n                Console.WriteLine($\"{i} is even.\");\\n            }\\n            else'),\n",
       " Document(metadata={}, page_content='{\\n                Console.WriteLine($\"{i} is odd.\");\\n            }\\n        }\\n        Console.WriteLine(\"Goodbye!\");'),\n",
       " Document(metadata={}, page_content='}\\n}')]"
      ]
     },
     "execution_count": 16,
     "metadata": {},
     "output_type": "execute_result"
    }
   ],
   "source": [
    "C_CODE = \"\"\"\n",
    "using System;\n",
    "class Program\n",
    "{\n",
    "    static void Main()\n",
    "    {\n",
    "        Console.WriteLine(\"Enter a number (1-5):\");\n",
    "        int input = Convert.ToInt32(Console.ReadLine());\n",
    "        for (int i = 1; i <= input; i++)\n",
    "        {\n",
    "            if (i % 2 == 0)\n",
    "            {\n",
    "                Console.WriteLine($\"{i} is even.\");\n",
    "            }\n",
    "            else\n",
    "            {\n",
    "                Console.WriteLine($\"{i} is odd.\");\n",
    "            }\n",
    "        }\n",
    "        Console.WriteLine(\"Goodbye!\");\n",
    "    }\n",
    "}\n",
    "\"\"\"\n",
    "\n",
    "c_splitter = RecursiveCharacterTextSplitter.from_language(\n",
    "    language=Language.CSHARP, chunk_size=128, chunk_overlap=0\n",
    ")\n",
    "\n",
    "c_docs = c_splitter.create_documents([C_CODE])\n",
    "c_docs"
   ]
  },
  {
   "cell_type": "markdown",
   "metadata": {},
   "source": [
    "### PHP\n",
    "\n",
    "Here's how to split PHP code into smaller chunks using the `RecursiveCharacterTextSplitter`.\n",
    "- First, specify `Language.PHP` for the `language` parameter. It tells the splitter you're working with PHP code.\n",
    "- Then, set `chunk_size` to 50. This limits the size of each resulting chunk to a maximum of 50 characters.\n",
    "- Finally, set `chunk_overlap` to 0. It prevents any of the chunks from overlapping."
   ]
  },
  {
   "cell_type": "code",
   "execution_count": 17,
   "metadata": {},
   "outputs": [
    {
     "data": {
      "text/plain": [
       "[Document(metadata={}, page_content='<?php\\nnamespace foo;'),\n",
       " Document(metadata={}, page_content='class Hello {'),\n",
       " Document(metadata={}, page_content='public function __construct() { }\\n}'),\n",
       " Document(metadata={}, page_content='function hello() {\\n    echo \"Hello World!\";\\n}'),\n",
       " Document(metadata={}, page_content='interface Human {\\n    public function breath();\\n}'),\n",
       " Document(metadata={}, page_content='trait Foo { }\\nenum Color\\n{\\n    case Red;'),\n",
       " Document(metadata={}, page_content='case Blue;\\n}')]"
      ]
     },
     "execution_count": 17,
     "metadata": {},
     "output_type": "execute_result"
    }
   ],
   "source": [
    "PHP_CODE = \"\"\"<?php\n",
    "namespace foo;\n",
    "class Hello {\n",
    "    public function __construct() { }\n",
    "}\n",
    "function hello() {\n",
    "    echo \"Hello World!\";\n",
    "}\n",
    "interface Human {\n",
    "    public function breath();\n",
    "}\n",
    "trait Foo { }\n",
    "enum Color\n",
    "{\n",
    "    case Red;\n",
    "    case Blue;\n",
    "}\"\"\"\n",
    "\n",
    "php_splitter = RecursiveCharacterTextSplitter.from_language(\n",
    "    language=Language.PHP, chunk_size=50, chunk_overlap=0\n",
    ")\n",
    "\n",
    "php_docs = php_splitter.create_documents([PHP_CODE])\n",
    "php_docs"
   ]
  },
  {
   "cell_type": "markdown",
   "metadata": {},
   "source": [
    "### Kotlin\n",
    "\n",
    "Here's how to split Kotline code into smaller chunks using the `RecursiveCharacterTextSplitter`.\n",
    "- First, specify `Language.KOTLIN` for the `language` parameter. It tells the splitter you're working with Kotline code.\n",
    "- Then, set `chunk_size` to 100. This limits the size of each resulting chunk to a maximum of 100 characters.\n",
    "- Finally, set `chunk_overlap` to 0. It prevents any of the chunks from overlapping."
   ]
  },
  {
   "cell_type": "code",
   "execution_count": 18,
   "metadata": {},
   "outputs": [
    {
     "data": {
      "text/plain": [
       "[Document(metadata={}, page_content='fun main() {\\n    val directoryPath = System.getProperty(\"user.dir\")'),\n",
       " Document(metadata={}, page_content='val files = File(directoryPath).listFiles()?.filter { !it.isDirectory }?.sortedBy {'),\n",
       " Document(metadata={}, page_content='it.lastModified() } ?: emptyArray()'),\n",
       " Document(metadata={}, page_content='files.forEach { file ->'),\n",
       " Document(metadata={}, page_content='println(\"Name: ${file.name} | Last Write Time: ${file.lastModified()}\")\\n    }\\n}')]"
      ]
     },
     "execution_count": 18,
     "metadata": {},
     "output_type": "execute_result"
>>>>>>> 9583e3a4
    }
  },
<<<<<<< HEAD
  "nbformat": 4,
  "nbformat_minor": 2
=======
  "language_info": {
   "codemirror_mode": {
    "name": "ipython",
    "version": 3
   },
   "file_extension": ".py",
   "mimetype": "text/x-python",
   "name": "python",
   "nbconvert_exporter": "python",
   "pygments_lexer": "ipython3",
   "version": "3.11.11"
  }
 },
 "nbformat": 4,
 "nbformat_minor": 2
>>>>>>> 9583e3a4
}<|MERGE_RESOLUTION|>--- conflicted
+++ resolved
@@ -1,1732 +1,877 @@
 {
-<<<<<<< HEAD
   "cells": [
-    {
-      "cell_type": "markdown",
-      "metadata": {},
-      "source": [
-        "# Split code with Langchain\n",
-        "\n",
-        "- Author: [greencode](https://github.com/greencode-99)\n",
-        "- Design: \n",
-        "- Peer Review: [kofsitho87](https://github.com/kofsitho87), [teddylee777](https://github.com/teddylee777)\n",
-        "- This is a part of [LangChain Open Tutorial](https://github.com/LangChain-OpenTutorial/LangChain-OpenTutorial)\n",
-        "\n",
-        "[![Open in Colab](https://colab.research.google.com/assets/colab-badge.svg)](https://colab.research.google.com/github/LangChain-OpenTutorial/LangChain-OpenTutorial/blob/main/07-TextSplitter/05-CodeSplitter.ipynb) [![Open in GitHub](https://img.shields.io/badge/Open%20in%20GitHub-181717?style=flat-square&logo=github&logoColor=white)](https://github.com/LangChain-OpenTutorial/LangChain-OpenTutorial/blob/main/07-TextSplitter/05-CodeSplitter.ipynb)\n",
-        "\n",
-        "## Overview\n",
-        "\n",
-        "`RecursiveCharacterTextSplitter` includes pre-built lists of separators that are useful for splitting text in a specific programming language.\n",
-        "\n",
-        "You can split code written in various programming languages using `CodeTextSplitter`.\n",
-        "\n",
-        "To do this, import the `Language` enum and specify the corresponding programming language.\n",
-        "\n",
-        "\n",
-        "### Table of Contents\n",
-        "\n",
-        "- [Overview](#Overview)\n",
-        "- [Environment Setup](#environment-setup)\n",
-        "- [Code Spliter Examples](#code-splitter-examples)\n",
-        "   - [Python](#python)\n",
-        "   - [JS](#js)\n",
-        "   - [TS](#ts)\n",
-        "   - [Markdown](#markdown)\n",
-        "   - [LaTeX](#latex)\n",
-        "   - [HTML](#html)\n",
-        "   - [Solidity](#solidity)\n",
-        "   - [C#](#c)\n",
-        "   - [PHP](#php)\n",
-        "   - [Kotlin](#kotlin)\n",
-        "\n",
-        "\n",
-        "### References\n",
-        "- [How to split code](https://python.langchain.com/docs/how_to/code_splitter/)\n",
-        "----"
+   {
+    "cell_type": "markdown",
+    "metadata": {},
+    "source": [
+     "# Split code with Langchain\n",
+     "\n",
+     "- Author: [Jongcheol Kim](https://github.com/greencode-99)\n",
+     "- Design: \n",
+     "- Peer Review: [kofsitho87](https://github.com/kofsitho87), [teddylee777](https://github.com/teddylee777)\n",
+     "- This is a part of [LangChain Open Tutorial](https://github.com/LangChain-OpenTutorial/LangChain-OpenTutorial)\n",
+     "\n",
+     "[![Open in Colab](https://colab.research.google.com/assets/colab-badge.svg)](https://colab.research.google.com/github/langchain-ai/langchain-academy/blob/main/module-4/sub-graph.ipynb) [![Open in LangChain Academy](https://cdn.prod.website-files.com/65b8cd72835ceeacd4449a53/66e9eba12c7b7688aa3dbb5e_LCA-badge-green.svg)](https://academy.langchain.com/courses/take/intro-to-langgraph/lessons/58239937-lesson-2-sub-graphs)\n",
+     "\n",
+     "## Overview\n",
+     "\n",
+     "`RecursiveCharacterTextSplitter` includes pre-built separator lists optimized for splitting text in different programming languages.\n",
+     "\n",
+     "The `CodeTextSplitter` provides even more specialized functionality for splitting code.\n",
+     "\n",
+     "To use it, import the `Language` enum(enumeration) and specify the desired programming language.\n",
+     "\n",
+     "\n",
+     "### Table of Contents\n",
+     "\n",
+     "- [Overview](#Overview)\n",
+     "- [Environment Setup](#environment-setup)\n",
+     "- [Code Spliter Examples](#code-splitter-examples)\n",
+     "   - [Python](#python)\n",
+     "   - [JavaScript](#javascript)\n",
+     "   - [TypeScript](#typescript)\n",
+     "   - [Markdown](#markdown)\n",
+     "   - [LaTeX](#latex)\n",
+     "   - [HTML](#html)\n",
+     "   - [Solidity](#solidity)\n",
+     "   - [C#](#c)\n",
+     "   - [PHP](#php)\n",
+     "   - [Kotlin](#kotlin)\n",
+     "\n",
+     "\n",
+     "### References\n",
+     "- [How to split code](https://python.langchain.com/docs/how_to/code_splitter/)\n",
+     "----"
+    ]
+   },
+   {
+    "cell_type": "markdown",
+    "metadata": {},
+    "source": [
+     "## Environment Setup\n",
+     "\n",
+     "Set up the environment. You may refer to [Environment Setup](https://wikidocs.net/257836) for more details.\n",
+     "\n",
+     "**[Note]**\n",
+     "- `langchain-opentutorial` is a package that provides a set of easy-to-use environment setup, useful functions and utilities for tutorials.\n",
+     "- You can checkout the [`langchain-opentutorial`](https://github.com/LangChain-OpenTutorial/langchain-opentutorial-pypi) for more details."
+    ]
+   },
+   {
+    "cell_type": "code",
+    "execution_count": 1,
+    "metadata": {},
+    "outputs": [],
+    "source": [
+     "%%capture --no-stderr\n",
+     "%pip install langchain-opentutorial"
+    ]
+   },
+   {
+    "cell_type": "code",
+    "execution_count": 2,
+    "metadata": {},
+    "outputs": [],
+    "source": [
+     "# Install required packages\n",
+     "from langchain_opentutorial import package\n",
+     "\n",
+     "package.install(\n",
+     "    [\n",
+     "        \"langchain_text_splitters\",\n",
+     "    ],\n",
+     "    verbose=False,\n",
+     "    upgrade=False,\n",
+     ")"
+    ]
+   },
+   {
+    "cell_type": "code",
+    "execution_count": 3,
+    "metadata": {},
+    "outputs": [
+     {
+      "name": "stdout",
+      "output_type": "stream",
+      "text": [
+       "Environment variables have been set successfully.\n"
       ]
-    },
-    {
-      "cell_type": "markdown",
-      "metadata": {},
-      "source": [
-        "## Environment Setup\n",
-        "\n",
-        "Set up the environment. You may refer to [Environment Setup](https://wikidocs.net/257836) for more details.\n",
-        "\n",
-        "**[Note]**\n",
-        "- `langchain-opentutorial` is a package that provides a set of easy-to-use environment setup, useful functions and utilities for tutorials. \n",
-        "- You can checkout the [`langchain-opentutorial`](https://github.com/LangChain-OpenTutorial/langchain-opentutorial-pypi) for more details."
+     }
+    ],
+    "source": [
+     "# Set environment variables\n",
+     "from langchain_opentutorial import set_env\n",
+     "\n",
+     "set_env(\n",
+     "    {\n",
+     "        \"OPENAI_API_KEY\": \"\",\n",
+     "        \"LANGCHAIN_API_KEY\": \"\",\n",
+     "        \"LANGCHAIN_TRACING_V2\": \"true\",\n",
+     "        \"LANGCHAIN_ENDPOINT\": \"https://api.smith.langchain.com\",\n",
+     "        \"LANGCHAIN_PROJECT\": \"Code-Splitter\",\n",
+     "    }\n",
+     ")"
+    ]
+   },
+   {
+    "cell_type": "code",
+    "execution_count": 4,
+    "metadata": {},
+    "outputs": [
+     {
+      "data": {
+       "text/plain": [
+        "True"
+       ]
+      },
+      "execution_count": 4,
+      "metadata": {},
+      "output_type": "execute_result"
+     }
+    ],
+    "source": [
+     "from dotenv import load_dotenv\n",
+     "\n",
+     "load_dotenv()"
+    ]
+   },
+   {
+    "cell_type": "markdown",
+    "metadata": {},
+    "source": [
+     "## Code Splitter Examples\n",
+     "\n",
+     "Here is an example of splitting text using the `RecursiveCharacterTextSplitter`.\n",
+     "\n",
+     "- Import the `Language` and `RecursiveCharacterTextSplitter` classes from the `langchain_text_splitters` module.\n",
+     "- `RecursiveCharacterTextSplitter` is a text splitter that recursively splits text at the character level."
+    ]
+   },
+   {
+    "cell_type": "code",
+    "execution_count": 5,
+    "metadata": {},
+    "outputs": [],
+    "source": [
+     "from langchain_text_splitters import (\n",
+     "    Language,\n",
+     "    RecursiveCharacterTextSplitter,\n",
+     ")"
+    ]
+   },
+   {
+    "cell_type": "markdown",
+    "metadata": {},
+    "source": [
+     "Supported languages are stored in the langchain_text_splitters.Language enum. \n",
+     "\n",
+     "API Reference: [Language](https://python.langchain.com/api_reference/text_splitters/base/langchain_text_splitters.base.Language.html#language) | [RecursiveCharacterTextSplitter](https://python.langchain.com/api_reference/text_splitters/character/langchain_text_splitters.character.RecursiveCharacterTextSplitter.html#recursivecharactertextsplitter)\n",
+     "\n",
+     "See below for the full list of supported languages."
+    ]
+   },
+   {
+    "cell_type": "code",
+    "execution_count": 6,
+    "metadata": {},
+    "outputs": [
+     {
+      "data": {
+       "text/plain": [
+        "['cpp',\n",
+        " 'go',\n",
+        " 'java',\n",
+        " 'kotlin',\n",
+        " 'js',\n",
+        " 'ts',\n",
+        " 'php',\n",
+        " 'proto',\n",
+        " 'python',\n",
+        " 'rst',\n",
+        " 'ruby',\n",
+        " 'rust',\n",
+        " 'scala',\n",
+        " 'swift',\n",
+        " 'markdown',\n",
+        " 'latex',\n",
+        " 'html',\n",
+        " 'sol',\n",
+        " 'csharp',\n",
+        " 'cobol',\n",
+        " 'c',\n",
+        " 'lua',\n",
+        " 'perl',\n",
+        " 'haskell',\n",
+        " 'elixir',\n",
+        " 'powershell']"
+       ]
+      },
+      "execution_count": 6,
+      "metadata": {},
+      "output_type": "execute_result"
+     }
+    ],
+    "source": [
+     "# Get the full list of supported languages.\n",
+     "[e.value for e in Language]"
+    ]
+   },
+   {
+    "cell_type": "markdown",
+    "metadata": {},
+    "source": [
+     "You can use the `get_separators_for_language` method of the `RecursiveCharacterTextSplitter` class to see the separators used for a given language.\n",
+     "\n",
+     "- For example, passing `Language.PYTHON` retrieves the separators used for Python:"
+    ]
+   },
+   {
+    "cell_type": "code",
+    "execution_count": 7,
+    "metadata": {},
+    "outputs": [
+     {
+      "data": {
+       "text/plain": [
+        "['\\nclass ', '\\ndef ', '\\n\\tdef ', '\\n\\n', '\\n', ' ', '']"
+       ]
+      },
+      "execution_count": 7,
+      "metadata": {},
+      "output_type": "execute_result"
+     }
+    ],
+    "source": [
+     "# You can check the separators used for the given language.\n",
+     "RecursiveCharacterTextSplitter.get_separators_for_language(Language.PYTHON)"
+    ]
+   },
+   {
+    "cell_type": "markdown",
+    "metadata": {},
+    "source": [
+     "### Python\n",
+     "\n",
+     "Here's how to split Python code into smaller chunks using the `RecursiveCharacterTextSplitter`.\n",
+     "- First, specify `Language.PYTHON` for the `language` parameter. It tells the splitter you're working with Python code.\n",
+     "- Then, set `chunk_size` to 50. This limits the size of each resulting chunk to a maximum of 50 characters.\n",
+     "- Finally, set `chunk_overlap` to 0. It prevents any of the chunks from overlapping."
+    ]
+   },
+   {
+    "cell_type": "code",
+    "execution_count": 8,
+    "metadata": {},
+    "outputs": [
+     {
+      "data": {
+       "text/plain": [
+        "[Document(metadata={}, page_content='def hello_world():\\n    print(\"Hello, World!\")'),\n",
+        " Document(metadata={}, page_content='hello_world()')]"
+       ]
+      },
+      "execution_count": 8,
+      "metadata": {},
+      "output_type": "execute_result"
+     }
+    ],
+    "source": [
+     "PYTHON_CODE = \"\"\"\n",
+     "def hello_world():\n",
+     "    print(\"Hello, World!\")\n",
+     "\n",
+     "hello_world()\n",
+     "\"\"\"\n",
+     "\n",
+     "python_splitter = RecursiveCharacterTextSplitter.from_language(\n",
+     "    language=Language.PYTHON, chunk_size=50, chunk_overlap=0\n",
+     ")\n",
+     "\n",
+     "# Create `Document`. The created `Document` is returned as a list.\n",
+     "python_docs = python_splitter.create_documents([PYTHON_CODE])\n",
+     "python_docs"
+    ]
+   },
+   {
+    "cell_type": "code",
+    "execution_count": 9,
+    "metadata": {},
+    "outputs": [
+     {
+      "name": "stdout",
+      "output_type": "stream",
+      "text": [
+       "def hello_world():\n",
+       "    print(\"Hello, World!\")\n",
+       "==================\n",
+       "hello_world()\n",
+       "==================\n"
       ]
-    },
-    {
-      "cell_type": "code",
-      "execution_count": 2,
-      "metadata": {},
-      "outputs": [],
-      "source": [
-        "%%capture --no-stderr\n",
-        "%pip install langchain-opentutorial"
-      ]
-    },
-    {
-      "cell_type": "code",
-      "execution_count": 3,
-      "metadata": {},
-      "outputs": [],
-      "source": [
-        "# Install required packages\n",
-        "from langchain_opentutorial import package\n",
-        "\n",
-        "package.install(\n",
-        "    [\n",
-        "        \"langchain_text_splitters\",\n",
-        "    ],\n",
-        "    verbose=False,\n",
-        "    upgrade=False,\n",
-        ")"
-      ]
-    },
-    {
-      "cell_type": "code",
-      "execution_count": 4,
-      "metadata": {},
-      "outputs": [
-        {
-          "name": "stdout",
-          "output_type": "stream",
-          "text": [
-            "Environment variables have been set successfully.\n"
-          ]
-        }
-      ],
-      "source": [
-        "# Set environment variables\n",
-        "from langchain_opentutorial import set_env\n",
-        "\n",
-        "set_env(\n",
-        "    {\n",
-        "        \"OPENAI_API_KEY\": \"\",\n",
-        "        \"LANGCHAIN_API_KEY\": \"\",\n",
-        "        \"LANGCHAIN_TRACING_V2\": \"true\",\n",
-        "        \"LANGCHAIN_ENDPOINT\": \"https://api.smith.langchain.com\",\n",
-        "        \"LANGCHAIN_PROJECT\": \"Code-Splitter\",\n",
-        "    }\n",
-        ")"
-      ]
-    },
-    {
-      "cell_type": "code",
-      "execution_count": 5,
-      "metadata": {},
-      "outputs": [
-        {
-          "data": {
-            "text/plain": [
-              "True"
-            ]
-          },
-          "execution_count": 5,
-          "metadata": {},
-          "output_type": "execute_result"
-        }
-      ],
-      "source": [
-        "from dotenv import load_dotenv\n",
-        "\n",
-        "load_dotenv()"
-      ]
-    },
-    {
-      "cell_type": "markdown",
-      "metadata": {},
-      "source": [
-        "## Code Splitter Examples\n",
-        "\n",
-        "Here is an example of splitting text using `RecursiveCharacterTextSplitter`.\n",
-        "\n",
-        "- Import the `Language` and `RecursiveCharacterTextSplitter` classes from the `langchain_text_splitters` module.\n",
-        "- `RecursiveCharacterTextSplitter` is a text splitter that recursively splits text at the character level."
-      ]
-    },
-    {
-      "cell_type": "code",
-      "execution_count": 9,
-      "metadata": {},
-      "outputs": [],
-      "source": [
-        "from langchain_text_splitters import (\n",
-        "    Language,\n",
-        "    RecursiveCharacterTextSplitter,\n",
-        ")"
-      ]
-    },
-    {
-      "cell_type": "markdown",
-      "metadata": {},
-      "source": [
-        "Supported languages are stored in the langchain_text_splitters.Language enum. \n",
-        "\n",
-        "API Reference: [Language](https://python.langchain.com/docs/api_reference/text_splitters/Language) | [RecursiveCharacterTextSplitter](https://python.langchain.com/docs/api_reference/text_splitters/RecursiveCharacterTextSplitter)\n",
-        "\n",
-        "Below is the full list of supported languages."
-      ]
-    },
-    {
-      "cell_type": "code",
+     }
+    ],
+    "source": [
+     "# This section iterates through the list of documents created by the RecursiveCharacterTextSplitter\n",
+     "# and prints each document's content followed by a separator line for readability.\n",
+     "for doc in python_docs:\n",
+     "    print(doc.page_content, end=\"\\n==================\\n\")"
+    ]
+   },
+   {
+    "cell_type": "markdown",
+    "metadata": {},
+    "source": [
+     "### JavaScript\n",
+     "\n",
+     "Here's how to split JavaScript code into smaller chunks using the `RecursiveCharacterTextSplitter`.\n",
+     "- First, specify `Language.JS` for the `language` parameter. It tells the splitter you're working with JavaScript code.\n",
+     "- Then, set `chunk_size` to 60. This limits the size of each resulting chunk to a maximum of 60 characters.\n",
+     "- Finally, set `chunk_overlap` to 0. It prevents any of the chunks from overlapping.\n"
+    ]
+   },
+   {
+    "cell_type": "code",
+    "execution_count": 10,
+    "metadata": {},
+    "outputs": [
+     {
+      "data": {
+       "text/plain": [
+        "[Document(metadata={}, page_content='function helloWorld() {\\n  console.log(\"Hello, World!\");\\n}'),\n",
+        " Document(metadata={}, page_content='helloWorld();')]"
+       ]
+      },
       "execution_count": 10,
       "metadata": {},
-      "outputs": [
-        {
-          "data": {
-            "text/plain": [
-              "['cpp',\n",
-              " 'go',\n",
-              " 'java',\n",
-              " 'kotlin',\n",
-              " 'js',\n",
-              " 'ts',\n",
-              " 'php',\n",
-              " 'proto',\n",
-              " 'python',\n",
-              " 'rst',\n",
-              " 'ruby',\n",
-              " 'rust',\n",
-              " 'scala',\n",
-              " 'swift',\n",
-              " 'markdown',\n",
-              " 'latex',\n",
-              " 'html',\n",
-              " 'sol',\n",
-              " 'csharp',\n",
-              " 'cobol',\n",
-              " 'c',\n",
-              " 'lua',\n",
-              " 'perl',\n",
-              " 'haskell',\n",
-              " 'elixir']"
-            ]
-          },
-          "execution_count": 10,
-          "metadata": {},
-          "output_type": "execute_result"
-        }
-      ],
-      "source": [
-        "# Get the full list of supported languages.\n",
-        "[e.value for e in Language]"
-      ]
-    },
-    {
-      "cell_type": "markdown",
-      "metadata": {},
-      "source": [
-        "You can use the `get_separators_for_language` method of the `RecursiveCharacterTextSplitter` class to check the separators used for a specific language.\n",
-        "\n",
-        "- In the example, the `Language.PYTHON` enum value is passed as an argument to check the separators used for the Python language."
-      ]
-    },
-    {
-      "cell_type": "code",
+      "output_type": "execute_result"
+     }
+    ],
+    "source": [
+     "JS_CODE = \"\"\"\n",
+     "function helloWorld() {\n",
+     "  console.log(\"Hello, World!\");\n",
+     "}\n",
+     "\n",
+     "helloWorld();\n",
+     "\"\"\"\n",
+     "\n",
+     "js_splitter = RecursiveCharacterTextSplitter.from_language(\n",
+     "    language=Language.JS, chunk_size=60, chunk_overlap=0\n",
+     ")\n",
+     "\n",
+     "# Create `Document`. The created `Document` is returned as a list.\n",
+     "js_docs = js_splitter.create_documents([JS_CODE])\n",
+     "js_docs"
+    ]
+   },
+   {
+    "cell_type": "markdown",
+    "metadata": {},
+    "source": [
+     "### TypeScript\n",
+     "\n",
+     "Here's how to split TypeScript code into smaller chunks using the `RecursiveCharacterTextSplitter`.\n",
+     "- First, specify `Language.TS` for the `language` parameter. It tells the splitter you're working with TypeScript code.\n",
+     "- Then, set `chunk_size` to 60. This limits the size of each resulting chunk to a maximum of 60 characters.\n",
+     "- Finally, set `chunk_overlap` to 0. It prevents any of the chunks from overlapping.\n"
+    ]
+   },
+   {
+    "cell_type": "code",
+    "execution_count": 11,
+    "metadata": {},
+    "outputs": [
+     {
+      "data": {
+       "text/plain": [
+        "[Document(metadata={}, page_content='function helloWorld(): void {'),\n",
+        " Document(metadata={}, page_content='console.log(\"Hello, World!\");\\n}'),\n",
+        " Document(metadata={}, page_content='helloWorld();')]"
+       ]
+      },
       "execution_count": 11,
       "metadata": {},
-      "outputs": [
-        {
-          "data": {
-            "text/plain": [
-              "['\\nclass ', '\\ndef ', '\\n\\tdef ', '\\n\\n', '\\n', ' ', '']"
-            ]
-          },
-          "execution_count": 11,
-          "metadata": {},
-          "output_type": "execute_result"
-        }
-      ],
-      "source": [
-        "# You can check the separators used for the given language.\n",
-        "RecursiveCharacterTextSplitter.get_separators_for_language(Language.PYTHON)"
-      ]
-    },
-    {
-      "cell_type": "markdown",
-      "metadata": {},
-      "source": [
-        "### Python\n",
-        "\n",
-        "Use `RecursiveCharacterTextSplitter` to split Python code into document units.\n",
-        "- Specify `Language.PYTHON` as the `language` parameter to use the Python language.\n",
-        "- Set `chunk_size` to 50 to limit the maximum size of each document.\n",
-        "- Set `chunk_overlap` to 0 to disallow overlap between documents."
-      ]
-    },
-    {
-      "cell_type": "code",
+      "output_type": "execute_result"
+     }
+    ],
+    "source": [
+     "TS_CODE = \"\"\"\n",
+     "function helloWorld(): void {\n",
+     "  console.log(\"Hello, World!\");\n",
+     "}\n",
+     "\n",
+     "helloWorld();\n",
+     "\"\"\"\n",
+     "\n",
+     "ts_splitter = RecursiveCharacterTextSplitter.from_language(\n",
+     "    language=Language.TS, chunk_size=60, chunk_overlap=0\n",
+     ")\n",
+     "\n",
+     "\n",
+     "ts_docs = ts_splitter.create_documents([TS_CODE])\n",
+     "ts_docs"
+    ]
+   },
+   {
+    "cell_type": "markdown",
+    "metadata": {},
+    "source": [
+     "### Markdown\n",
+     "\n",
+     "Here's how to split Markdown text into smaller chunks using the `RecursiveCharacterTextSplitter`.\n",
+     "\n",
+     "- First, Specify `Language.MARKDOWN` for the `language` parameter. It tells the splitter you're working with Markdown text.\n",
+     "- Then, set `chunk_size` to 60. This limits the size of each resulting chunk to a maximum of 60 characters.\n",
+     "- Finally, set `chunk_overlap` to 0. It prevents any of the chunks from overlapping."
+    ]
+   },
+   {
+    "cell_type": "code",
+    "execution_count": 12,
+    "metadata": {},
+    "outputs": [
+     {
+      "data": {
+       "text/plain": [
+        "[Document(metadata={}, page_content='# 🦜️🔗 LangChain'),\n",
+        " Document(metadata={}, page_content='⚡ Building applications with LLMs through composability ⚡'),\n",
+        " Document(metadata={}, page_content='## What is LangChain?'),\n",
+        " Document(metadata={}, page_content=\"# Hopefully this code block isn't split\"),\n",
+        " Document(metadata={}, page_content='LangChain is a framework for...'),\n",
+        " Document(metadata={}, page_content='As an open-source project in a rapidly developing field, we'),\n",
+        " Document(metadata={}, page_content='are extremely open to contributions.')]"
+       ]
+      },
+      "execution_count": 12,
+      "metadata": {},
+      "output_type": "execute_result"
+     }
+    ],
+    "source": [
+     "markdown_text = \"\"\"\n",
+     "# 🦜️🔗 LangChain\n",
+     "\n",
+     "⚡ Building applications with LLMs through composability ⚡\n",
+     "\n",
+     "## What is LangChain?\n",
+     "\n",
+     "# Hopefully this code block isn't split\n",
+     "LangChain is a framework for...\n",
+     "\n",
+     "As an open-source project in a rapidly developing field, we are extremely open to contributions.\n",
+     "\"\"\"\n",
+     "\n",
+     "md_splitter = RecursiveCharacterTextSplitter.from_language(\n",
+     "    language=Language.MARKDOWN,\n",
+     "    chunk_size=60,\n",
+     "    chunk_overlap=0,\n",
+     ")\n",
+     "\n",
+     "md_docs = md_splitter.create_documents([markdown_text])\n",
+     "md_docs"
+    ]
+   },
+   {
+    "cell_type": "markdown",
+    "metadata": {},
+    "source": [
+     "### LaTeX\n",
+     "\n",
+     "LaTeX is a markup language for document creation, widely used for representing mathematical symbols and formulas.\n",
+     "\n",
+     "Here's how to split LaTeX text into smaller chunks using the `RecursiveCharacterTextSplitter`.\n",
+     "- First, specify `Language.LATEX` for the `language` parameter. It tells the splitter you're working with LaTeX text.\n",
+     "- Then, set `chunk_size` to 60. This limits the size of each resulting chunk to a maximum of 60 characters.\n",
+     "- Finally, set `chunk_overlap` to 0. It prevents any of the chunks from overlapping."
+    ]
+   },
+   {
+    "cell_type": "code",
+    "execution_count": 13,
+    "metadata": {},
+    "outputs": [
+     {
+      "data": {
+       "text/plain": [
+        "[Document(metadata={}, page_content='\\\\documentclass{article}\\n\\n\\x08egin{document}\\n\\n\\\\maketitle'),\n",
+        " Document(metadata={}, page_content='\\\\section{Introduction}\\nLarge language models (LLMs) are a'),\n",
+        " Document(metadata={}, page_content='type of machine learning model that can be trained on vast'),\n",
+        " Document(metadata={}, page_content='amounts of text data to generate human-like language. In'),\n",
+        " Document(metadata={}, page_content='recent years, LLMs have made significant advances in a'),\n",
+        " Document(metadata={}, page_content='variety of natural language processing tasks, including'),\n",
+        " Document(metadata={}, page_content='language translation, text generation, and sentiment'),\n",
+        " Document(metadata={}, page_content='analysis.'),\n",
+        " Document(metadata={}, page_content='\\\\subsection{History of LLMs}\\nThe earliest LLMs were'),\n",
+        " Document(metadata={}, page_content='developed in the 1980s and 1990s, but they were limited by'),\n",
+        " Document(metadata={}, page_content='the amount of data that could be processed and the'),\n",
+        " Document(metadata={}, page_content='computational power available at the time. In the past'),\n",
+        " Document(metadata={}, page_content='decade, however, advances in hardware and software have'),\n",
+        " Document(metadata={}, page_content='made it possible to train LLMs on massive datasets, leading'),\n",
+        " Document(metadata={}, page_content='to significant improvements in performance.'),\n",
+        " Document(metadata={}, page_content='\\\\subsection{Applications of LLMs}\\nLLMs have many'),\n",
+        " Document(metadata={}, page_content='applications in industry, including chatbots, content'),\n",
+        " Document(metadata={}, page_content='creation, and virtual assistants. They can also be used in'),\n",
+        " Document(metadata={}, page_content='academia for research in linguistics, psychology, and'),\n",
+        " Document(metadata={}, page_content='computational linguistics.\\n\\n\\\\end{document}')]"
+       ]
+      },
       "execution_count": 13,
       "metadata": {},
-      "outputs": [
-        {
-          "data": {
-            "text/plain": [
-              "[Document(page_content='def hello_world():\\n    print(\"Hello, World!\")'),\n",
-              " Document(page_content='hello_world()')]"
-            ]
-          },
-          "execution_count": 13,
-          "metadata": {},
-          "output_type": "execute_result"
-        }
-      ],
-      "source": [
-        "PYTHON_CODE = \"\"\"\n",
-        "def hello_world():\n",
-        "    print(\"Hello, World!\")\n",
-        "\n",
-        "hello_world()\n",
-        "\"\"\"\n",
-        "\n",
-        "python_splitter = RecursiveCharacterTextSplitter.from_language(\n",
-        "    language=Language.PYTHON, chunk_size=50, chunk_overlap=0\n",
-        ")\n",
-        "\n",
-        "# Create `Document`. The created `Document` is returned as a list.\n",
-        "python_docs = python_splitter.create_documents([PYTHON_CODE])\n",
-        "python_docs"
-      ]
-    },
-    {
-      "cell_type": "code",
+      "output_type": "execute_result"
+     }
+    ],
+    "source": [
+     "latex_text = \"\"\"\n",
+     "\\documentclass{article}\n",
+     "\n",
+     "\\begin{document}\n",
+     "\n",
+     "\\maketitle\n",
+     "\n",
+     "\\section{Introduction}\n",
+     "Large language models (LLMs) are a type of machine learning model that can be trained on vast amounts of text data to generate human-like language. In recent years, LLMs have made significant advances in a variety of natural language processing tasks, including language translation, text generation, and sentiment analysis.\n",
+     "\n",
+     "\\subsection{History of LLMs}\n",
+     "The earliest LLMs were developed in the 1980s and 1990s, but they were limited by the amount of data that could be processed and the computational power available at the time. In the past decade, however, advances in hardware and software have made it possible to train LLMs on massive datasets, leading to significant improvements in performance.\n",
+     "\n",
+     "\\subsection{Applications of LLMs}\n",
+     "LLMs have many applications in industry, including chatbots, content creation, and virtual assistants. They can also be used in academia for research in linguistics, psychology, and computational linguistics.\n",
+     "\n",
+     "\\end{document}\n",
+     "\"\"\"\n",
+     "\n",
+     "latex_splitter = RecursiveCharacterTextSplitter.from_language(\n",
+     "    language=Language.LATEX,\n",
+     "    chunk_size=60,\n",
+     "    chunk_overlap=0,\n",
+     ")\n",
+     "\n",
+     "latex_docs = latex_splitter.create_documents([latex_text])\n",
+     "latex_docs"
+    ]
+   },
+   {
+    "cell_type": "markdown",
+    "metadata": {},
+    "source": [
+     "### HTML\n",
+     "\n",
+     "Here's how to split HTML text into smaller chunks using the `RecursiveCharacterTextSplitter`.\n",
+     "- First, specify `Language.HTML` for the `language` parameter. It tells the splitter you're working with HTML.\n",
+     "- Then, set `chunk_size` to 60. This limits the size of each resulting chunk to a maximum of 60 characters.\n",
+     "- Finally, set `chunk_overlap` to 0. It prevents any of the chunks from overlapping.\n"
+    ]
+   },
+   {
+    "cell_type": "code",
+    "execution_count": 14,
+    "metadata": {},
+    "outputs": [
+     {
+      "data": {
+       "text/plain": [
+        "[Document(metadata={}, page_content='<!DOCTYPE html>\\n<html>'),\n",
+        " Document(metadata={}, page_content='<head>\\n        <title>🦜️🔗 LangChain</title>'),\n",
+        " Document(metadata={}, page_content='<style>\\n            body {\\n                font-family: Aria'),\n",
+        " Document(metadata={}, page_content='l, sans-serif;\\n            }\\n            h1 {'),\n",
+        " Document(metadata={}, page_content='color: darkblue;\\n            }\\n        </style>\\n    </head'),\n",
+        " Document(metadata={}, page_content='>'),\n",
+        " Document(metadata={}, page_content='<body>'),\n",
+        " Document(metadata={}, page_content='<div>\\n            <h1>🦜️🔗 LangChain</h1>'),\n",
+        " Document(metadata={}, page_content='<p>⚡ Building applications with LLMs through composability ⚡'),\n",
+        " Document(metadata={}, page_content='</p>\\n        </div>'),\n",
+        " Document(metadata={}, page_content='<div>\\n            As an open-source project in a rapidly dev'),\n",
+        " Document(metadata={}, page_content='eloping field, we are extremely open to contributions.'),\n",
+        " Document(metadata={}, page_content='</div>\\n    </body>\\n</html>')]"
+       ]
+      },
       "execution_count": 14,
       "metadata": {},
-      "outputs": [
-        {
-          "name": "stdout",
-          "output_type": "stream",
-          "text": [
-            "def hello_world():\n",
-            "    print(\"Hello, World!\")\n",
-            "==================\n",
-            "hello_world()\n",
-            "==================\n"
-          ]
-        }
-      ],
-      "source": [
-        "# This section iterates through the list of documents created by the RecursiveCharacterTextSplitter\n",
-        "# and prints each document's content followed by a separator line for readability.\n",
-        "for doc in python_docs:\n",
-        "    print(doc.page_content, end=\"\\n==================\\n\")"
-      ]
-    },
-    {
-      "cell_type": "markdown",
-      "metadata": {},
-      "source": [
-        "### JS\n",
-        "\n",
-        "Here is an example of using the JS text splitter.\n",
-        "- Specify `Language.JS` as the `language` parameter to use the JavaScript language.\n",
-        "- Set `chunk_size` to 60 to limit the maximum size of each document.\n",
-        "- Set `chunk_overlap` to 0 to disallow overlap between documents.\n"
-      ]
-    },
-    {
-      "cell_type": "code",
-      "execution_count": 12,
-      "metadata": {},
-      "outputs": [
-        {
-          "data": {
-            "text/plain": [
-              "[Document(page_content='function helloWorld() {\\n  console.log(\"Hello, World!\");\\n}'),\n",
-              " Document(page_content='helloWorld();')]"
-            ]
-          },
-          "execution_count": 12,
-          "metadata": {},
-          "output_type": "execute_result"
-        }
-      ],
-      "source": [
-        "JS_CODE = \"\"\"\n",
-        "function helloWorld() {\n",
-        "  console.log(\"Hello, World!\");\n",
-        "}\n",
-        "\n",
-        "helloWorld();\n",
-        "\"\"\"\n",
-        "\n",
-        "js_splitter = RecursiveCharacterTextSplitter.from_language(\n",
-        "    language=Language.JS, chunk_size=60, chunk_overlap=0\n",
-        ")\n",
-        "\n",
-        "# Create `Document`. The created `Document` is returned as a list.\n",
-        "js_docs = js_splitter.create_documents([JS_CODE])\n",
-        "js_docs"
-      ]
-    },
-    {
-      "cell_type": "markdown",
-      "metadata": {},
-      "source": [
-        "### TS  \n",
-        "\n",
-        "Here is an example of using the TS text splitter.\n",
-        "- Specify `Language.TS` as the `language` parameter to use the TypeScript language.\n",
-        "- Set `chunk_size` to 60 to limit the maximum size of each document.\n",
-        "- Set `chunk_overlap` to 0 to disallow overlap between documents.\n"
-      ]
-    },
-    {
-      "cell_type": "code",
+      "output_type": "execute_result"
+     }
+    ],
+    "source": [
+     "html_text = \"\"\"\n",
+     "<!DOCTYPE html>\n",
+     "<html>\n",
+     "    <head>\n",
+     "        <title>🦜️🔗 LangChain</title>\n",
+     "        <style>\n",
+     "            body {\n",
+     "                font-family: Arial, sans-serif;\n",
+     "            }\n",
+     "            h1 {\n",
+     "                color: darkblue;\n",
+     "            }\n",
+     "        </style>\n",
+     "    </head>\n",
+     "    <body>\n",
+     "        <div>\n",
+     "            <h1>🦜️🔗 LangChain</h1>\n",
+     "            <p>⚡ Building applications with LLMs through composability ⚡</p>\n",
+     "        </div>\n",
+     "        <div>\n",
+     "            As an open-source project in a rapidly developing field, we are extremely open to contributions.\n",
+     "        </div>\n",
+     "    </body>\n",
+     "</html>\n",
+     "\"\"\"\n",
+     "\n",
+     "html_splitter = RecursiveCharacterTextSplitter.from_language(\n",
+     "    language=Language.HTML, chunk_size=60, chunk_overlap=0\n",
+     ")\n",
+     "\n",
+     "html_docs = html_splitter.create_documents([html_text])\n",
+     "html_docs"
+    ]
+   },
+   {
+    "cell_type": "markdown",
+    "metadata": {},
+    "source": [
+     "### Solidity\n",
+     "\n",
+     "Here's how to split Solidity code (sotred as a string in the `SOL_CODE` variable) into smaller chunks by creating a `RecursiveCharacterTextSplitter` instance called `sol_splitter` to handle the splitting.\n",
+     "- First, specify `Language.SOL` for the `language` parameter. It tells the splitter you're working with Solidity code.\n",
+     "- Then, set `chunk_size` to 128. This limits the size of each resulting chunk to a maximum of 128 characters.\n",
+     "- Finally, set `chunk_overlap` to 0. It prevents any of the chunks from overlapping.\n",
+     "- The `sol_splitter.create_documents()` method splits the Solidity code(`SOL_CODE`) into chunks and stores them in the `sol_docs` variable.\n",
+     "- Print or display the output(`sol_docs`) to verify the split.\n"
+    ]
+   },
+   {
+    "cell_type": "code",
+    "execution_count": 15,
+    "metadata": {},
+    "outputs": [
+     {
+      "data": {
+       "text/plain": [
+        "[Document(metadata={}, page_content='pragma solidity ^0.8.20;'),\n",
+        " Document(metadata={}, page_content='contract HelloWorld {  \\n   function add(uint a, uint b) pure public returns(uint) {\\n       return a + b;\\n   }\\n}')]"
+       ]
+      },
       "execution_count": 15,
       "metadata": {},
-      "outputs": [
-        {
-          "data": {
-            "text/plain": [
-              "[Document(page_content='function helloWorld(): void {'),\n",
-              " Document(page_content='console.log(\"Hello, World!\");\\n}'),\n",
-              " Document(page_content='helloWorld();')]"
-            ]
-          },
-          "execution_count": 15,
-          "metadata": {},
-          "output_type": "execute_result"
-        }
-      ],
-      "source": [
-        "TS_CODE = \"\"\"\n",
-        "function helloWorld(): void {\n",
-        "  console.log(\"Hello, World!\");\n",
-        "}\n",
-        "\n",
-        "helloWorld();\n",
-        "\"\"\"\n",
-        "\n",
-        "ts_splitter = RecursiveCharacterTextSplitter.from_language(\n",
-        "    language=Language.TS, chunk_size=60, chunk_overlap=0\n",
-        ")\n",
-        "\n",
-        "\n",
-        "ts_docs = ts_splitter.create_documents([TS_CODE])\n",
-        "ts_docs"
-      ]
-    },
-    {
-      "cell_type": "markdown",
-      "metadata": {},
-      "source": [
-        "### Markdown\n",
-        "\n",
-        "Here is an example of using the Markdown text splitter.\n",
-        "\n",
-        "- Specify `Language.MARKDOWN` as the `language` parameter to use the Markdown language.\n",
-        "- Set `chunk_size` to 60 to limit the maximum size of each document.\n",
-        "- Set `chunk_overlap` to 0 to disallow overlap between documents."
-      ]
-    },
-    {
-      "cell_type": "code",
-      "execution_count": 14,
-      "metadata": {},
-      "outputs": [
-        {
-          "data": {
-            "text/plain": [
-              "[Document(page_content='# 🦜️🔗 LangChain'),\n",
-              " Document(page_content='⚡ Building applications with LLMs through composability ⚡'),\n",
-              " Document(page_content='## What is LangChain?'),\n",
-              " Document(page_content=\"# Hopefully this code block isn't split\"),\n",
-              " Document(page_content='LangChain is a framework for...'),\n",
-              " Document(page_content='As an open-source project in a rapidly developing field, we'),\n",
-              " Document(page_content='are extremely open to contributions.')]"
-            ]
-          },
-          "execution_count": 14,
-          "metadata": {},
-          "output_type": "execute_result"
-        }
-      ],
-      "source": [
-        "markdown_text = \"\"\"\n",
-        "# 🦜️🔗 LangChain\n",
-        "\n",
-        "⚡ Building applications with LLMs through composability ⚡\n",
-        "\n",
-        "## What is LangChain?\n",
-        "\n",
-        "# Hopefully this code block isn't split\n",
-        "LangChain is a framework for...\n",
-        "\n",
-        "As an open-source project in a rapidly developing field, we are extremely open to contributions.\n",
-        "\"\"\"\n",
-        "\n",
-        "md_splitter = RecursiveCharacterTextSplitter.from_language(\n",
-        "    language=Language.MARKDOWN,\n",
-        "    chunk_size=60,\n",
-        "    chunk_overlap=0,\n",
-        ")\n",
-        "\n",
-        "md_docs = md_splitter.create_documents([markdown_text])\n",
-        "md_docs"
-      ]
-    },
-    {
-      "cell_type": "markdown",
-      "metadata": {},
-      "source": [
-        "### LaTeX\n",
-        "\n",
-        "LaTeX is a markup language for document creation, widely used for representing mathematical symbols and formulas.\n",
-        "\n",
-        "Here is an example of LaTeX text.\n",
-        "- Specify `Language.LATEX` as the `language` parameter to use the LaTeX language.\n",
-        "- Set `chunk_size` to 60 to limit the maximum size of each document.\n",
-        "- Set `chunk_overlap` to 0 to disallow overlap between documents.\n"
-      ]
-    },
-    {
-      "cell_type": "code",
+      "output_type": "execute_result"
+     }
+    ],
+    "source": [
+     "SOL_CODE = \"\"\"\n",
+     "pragma solidity ^0.8.20; \n",
+     "contract HelloWorld {  \n",
+     "   function add(uint a, uint b) pure public returns(uint) {\n",
+     "       return a + b;\n",
+     "   }\n",
+     "}\n",
+     "\"\"\"\n",
+     "\n",
+     "sol_splitter = RecursiveCharacterTextSplitter.from_language(\n",
+     "    language=Language.SOL, chunk_size=128, chunk_overlap=0\n",
+     ")\n",
+     "\n",
+     "sol_docs = sol_splitter.create_documents([SOL_CODE])\n",
+     "sol_docs"
+    ]
+   },
+   {
+    "cell_type": "markdown",
+    "metadata": {},
+    "source": [
+     "### C#\n",
+     "\n",
+     "Here's how to split C# code into smaller chunks using the `RecursiveCharacterTextSplitter`.\n",
+     "- First, specify `Language.CSHARP` for the `language` parameter. It tells the splitter you're working with C# code.\n",
+     "- Then, set `chunk_size` to 128. This limits the size of each resulting chunk to a maximum of 128 characters.\n",
+     "- Finally, set `chunk_overlap` to 0. It prevents any of the chunks from overlapping."
+    ]
+   },
+   {
+    "cell_type": "code",
+    "execution_count": 16,
+    "metadata": {},
+    "outputs": [
+     {
+      "data": {
+       "text/plain": [
+        "[Document(metadata={}, page_content='using System;'),\n",
+        " Document(metadata={}, page_content='class Program\\n{\\n    static void Main()\\n    {\\n        Console.WriteLine(\"Enter a number (1-5):\");'),\n",
+        " Document(metadata={}, page_content='int input = Convert.ToInt32(Console.ReadLine());\\n        for (int i = 1; i <= input; i++)\\n        {'),\n",
+        " Document(metadata={}, page_content='if (i % 2 == 0)\\n            {\\n                Console.WriteLine($\"{i} is even.\");\\n            }\\n            else'),\n",
+        " Document(metadata={}, page_content='{\\n                Console.WriteLine($\"{i} is odd.\");\\n            }\\n        }\\n        Console.WriteLine(\"Goodbye!\");'),\n",
+        " Document(metadata={}, page_content='}\\n}')]"
+       ]
+      },
       "execution_count": 16,
       "metadata": {},
-      "outputs": [
-        {
-          "data": {
-            "text/plain": [
-              "[Document(page_content='\\\\documentclass{article}\\n\\n\\x08egin{document}\\n\\n\\\\maketitle'),\n",
-              " Document(page_content='\\\\section{Introduction}\\nLarge language models (LLMs) are a'),\n",
-              " Document(page_content='type of machine learning model that can be trained on vast'),\n",
-              " Document(page_content='amounts of text data to generate human-like language. In'),\n",
-              " Document(page_content='recent years, LLMs have made significant advances in a'),\n",
-              " Document(page_content='variety of natural language processing tasks, including'),\n",
-              " Document(page_content='language translation, text generation, and sentiment'),\n",
-              " Document(page_content='analysis.'),\n",
-              " Document(page_content='\\\\subsection{History of LLMs}\\nThe earliest LLMs were'),\n",
-              " Document(page_content='developed in the 1980s and 1990s, but they were limited by'),\n",
-              " Document(page_content='the amount of data that could be processed and the'),\n",
-              " Document(page_content='computational power available at the time. In the past'),\n",
-              " Document(page_content='decade, however, advances in hardware and software have'),\n",
-              " Document(page_content='made it possible to train LLMs on massive datasets, leading'),\n",
-              " Document(page_content='to significant improvements in performance.'),\n",
-              " Document(page_content='\\\\subsection{Applications of LLMs}\\nLLMs have many'),\n",
-              " Document(page_content='applications in industry, including chatbots, content'),\n",
-              " Document(page_content='creation, and virtual assistants. They can also be used in'),\n",
-              " Document(page_content='academia for research in linguistics, psychology, and'),\n",
-              " Document(page_content='computational linguistics.\\n\\n\\\\end{document}')]"
-            ]
-          },
-          "execution_count": 16,
-          "metadata": {},
-          "output_type": "execute_result"
-        }
-      ],
-      "source": [
-        "latex_text = \"\"\"\n",
-        "\\documentclass{article}\n",
-        "\n",
-        "\\begin{document}\n",
-        "\n",
-        "\\maketitle\n",
-        "\n",
-        "\\section{Introduction}\n",
-        "Large language models (LLMs) are a type of machine learning model that can be trained on vast amounts of text data to generate human-like language. In recent years, LLMs have made significant advances in a variety of natural language processing tasks, including language translation, text generation, and sentiment analysis.\n",
-        "\n",
-        "\\subsection{History of LLMs}\n",
-        "The earliest LLMs were developed in the 1980s and 1990s, but they were limited by the amount of data that could be processed and the computational power available at the time. In the past decade, however, advances in hardware and software have made it possible to train LLMs on massive datasets, leading to significant improvements in performance.\n",
-        "\n",
-        "\\subsection{Applications of LLMs}\n",
-        "LLMs have many applications in industry, including chatbots, content creation, and virtual assistants. They can also be used in academia for research in linguistics, psychology, and computational linguistics.\n",
-        "\n",
-        "\\end{document}\n",
-        "\"\"\"\n",
-        "\n",
-        "latex_splitter = RecursiveCharacterTextSplitter.from_language(\n",
-        "    language=Language.LATEX,\n",
-        "    chunk_size=60,\n",
-        "    chunk_overlap=0,\n",
-        ")\n",
-        "\n",
-        "latex_docs = latex_splitter.create_documents([latex_text])\n",
-        "latex_docs"
-      ]
-    },
-    {
-      "cell_type": "markdown",
-      "metadata": {},
-      "source": [
-        "### HTML\n",
-        "\n",
-        "Here is an example of using the HTML text splitter.\n",
-        "- Specify `Language.HTML` as the `language` parameter to use the HTML language.\n",
-        "- Set `chunk_size` to 60 to limit the maximum size of each document.\n",
-        "- Set `chunk_overlap` to 0 to disallow overlap between documents.\n"
-      ]
-    },
-    {
-      "cell_type": "code",
-      "execution_count": 51,
-      "metadata": {},
-      "outputs": [
-        {
-          "data": {
-            "text/plain": [
-              "[Document(page_content='<!DOCTYPE html>\\n<html>'),\n",
-              " Document(page_content='<head>\\n        <title>🦜️🔗 LangChain</title>'),\n",
-              " Document(page_content='<style>\\n            body {\\n                font-family: Aria'),\n",
-              " Document(page_content='l, sans-serif;\\n            }\\n            h1 {'),\n",
-              " Document(page_content='color: darkblue;\\n            }\\n        </style>\\n    </head'),\n",
-              " Document(page_content='>'),\n",
-              " Document(page_content='<body>'),\n",
-              " Document(page_content='<div>\\n            <h1>🦜️🔗 LangChain</h1>'),\n",
-              " Document(page_content='<p>⚡ Building applications with LLMs through composability ⚡'),\n",
-              " Document(page_content='</p>\\n        </div>'),\n",
-              " Document(page_content='<div>\\n            As an open-source project in a rapidly dev'),\n",
-              " Document(page_content='eloping field, we are extremely open to contributions.'),\n",
-              " Document(page_content='</div>\\n    </body>\\n</html>')]"
-            ]
-          },
-          "execution_count": 51,
-          "metadata": {},
-          "output_type": "execute_result"
-        }
-      ],
-      "source": [
-        "html_text = \"\"\"\n",
-        "<!DOCTYPE html>\n",
-        "<html>\n",
-        "    <head>\n",
-        "        <title>🦜️🔗 LangChain</title>\n",
-        "        <style>\n",
-        "            body {\n",
-        "                font-family: Arial, sans-serif;\n",
-        "            }\n",
-        "            h1 {\n",
-        "                color: darkblue;\n",
-        "            }\n",
-        "        </style>\n",
-        "    </head>\n",
-        "    <body>\n",
-        "        <div>\n",
-        "            <h1>🦜️🔗 LangChain</h1>\n",
-        "            <p>⚡ Building applications with LLMs through composability ⚡</p>\n",
-        "        </div>\n",
-        "        <div>\n",
-        "            As an open-source project in a rapidly developing field, we are extremely open to contributions.\n",
-        "        </div>\n",
-        "    </body>\n",
-        "</html>\n",
-        "\"\"\"\n",
-        "\n",
-        "html_splitter = RecursiveCharacterTextSplitter.from_language(\n",
-        "    language=Language.HTML, chunk_size=60, chunk_overlap=0\n",
-        ")\n",
-        "\n",
-        "html_docs = html_splitter.create_documents([html_text])\n",
-        "html_docs"
-      ]
-    },
-    {
-      "cell_type": "markdown",
-      "metadata": {},
-      "source": [
-        "### Solidity\n",
-        "\n",
-        "Here is an example of using the Solidity text splitter:\n",
-        "\n",
-        "- The Solidity code is stored in the `SOL_CODE` variable as a string.\n",
-        "- The `RecursiveCharacterTextSplitter` is used to create `sol_splitter`, which splits the Solidity code into chunks.\n",
-        "  - The `language` parameter is set to `Language.SOL` to specify the Solidity language.\n",
-        "  - The `chunk_size` is set to 128 to specify the maximum size of each chunk.\n",
-        "  - The `chunk_overlap` is set to 0 to prevent overlap between chunks.\n",
-        "  \n",
-        "- The `sol_splitter.create_documents()` method is used to split `SOL_CODE` into chunks and store the split chunks in the `sol_docs` variable.\n",
-        "- The `sol_docs` are output to verify the split Solidity code chunks.\n"
-      ]
-    },
-    {
-      "cell_type": "code",
-      "execution_count": 52,
-      "metadata": {},
-      "outputs": [
-        {
-          "data": {
-            "text/plain": [
-              "[Document(page_content='pragma solidity ^0.8.20;'),\n",
-              " Document(page_content='contract HelloWorld {  \\n   function add(uint a, uint b) pure public returns(uint) {\\n       return a + b;\\n   }\\n}')]"
-            ]
-          },
-          "execution_count": 52,
-          "metadata": {},
-          "output_type": "execute_result"
-        }
-      ],
-      "source": [
-        "SOL_CODE = \"\"\"\n",
-        "pragma solidity ^0.8.20; \n",
-        "contract HelloWorld {  \n",
-        "   function add(uint a, uint b) pure public returns(uint) {\n",
-        "       return a + b;\n",
-        "   }\n",
-        "}\n",
-        "\"\"\"\n",
-        "\n",
-        "sol_splitter = RecursiveCharacterTextSplitter.from_language(\n",
-        "    language=Language.SOL, chunk_size=128, chunk_overlap=0\n",
-        ")\n",
-        "\n",
-        "sol_docs = sol_splitter.create_documents([SOL_CODE])\n",
-        "sol_docs"
-      ]
-    },
-    {
-      "cell_type": "markdown",
-      "metadata": {},
-      "source": [
-        "### C#\n",
-        "\n",
-        "Here is an example of using the C# text splitter.\n",
-        "- Specify `Language.CSHARP` as the `language` parameter to use the C# language.\n",
-        "- Set `chunk_size` to 128 to limit the maximum size of each document.\n",
-        "- Set `chunk_overlap` to 0 to disallow overlap between documents."
-      ]
-    },
-    {
-      "cell_type": "code",
-      "execution_count": 54,
-      "metadata": {},
-      "outputs": [
-        {
-          "data": {
-            "text/plain": [
-              "[Document(page_content='using System;'),\n",
-              " Document(page_content='class Program\\n{\\n    static void Main()\\n    {\\n        Console.WriteLine(\"Enter a number (1-5):\");'),\n",
-              " Document(page_content='int input = Convert.ToInt32(Console.ReadLine());\\n        for (int i = 1; i <= input; i++)\\n        {'),\n",
-              " Document(page_content='if (i % 2 == 0)\\n            {\\n                Console.WriteLine($\"{i} is even.\");\\n            }\\n            else'),\n",
-              " Document(page_content='{\\n                Console.WriteLine($\"{i} is odd.\");\\n            }\\n        }\\n        Console.WriteLine(\"Goodbye!\");'),\n",
-              " Document(page_content='}\\n}')]"
-            ]
-          },
-          "execution_count": 54,
-          "metadata": {},
-          "output_type": "execute_result"
-        }
-      ],
-      "source": [
-        "C_CODE = \"\"\"\n",
-        "using System;\n",
-        "class Program\n",
-        "{\n",
-        "    static void Main()\n",
-        "    {\n",
-        "        Console.WriteLine(\"Enter a number (1-5):\");\n",
-        "        int input = Convert.ToInt32(Console.ReadLine());\n",
-        "        for (int i = 1; i <= input; i++)\n",
-        "        {\n",
-        "            if (i % 2 == 0)\n",
-        "            {\n",
-        "                Console.WriteLine($\"{i} is even.\");\n",
-        "            }\n",
-        "            else\n",
-        "            {\n",
-        "                Console.WriteLine($\"{i} is odd.\");\n",
-        "            }\n",
-        "        }\n",
-        "        Console.WriteLine(\"Goodbye!\");\n",
-        "    }\n",
-        "}\n",
-        "\"\"\"\n",
-        "\n",
-        "c_splitter = RecursiveCharacterTextSplitter.from_language(\n",
-        "    language=Language.CSHARP, chunk_size=128, chunk_overlap=0\n",
-        ")\n",
-        "\n",
-        "c_docs = c_splitter.create_documents([C_CODE])\n",
-        "c_docs"
-      ]
-    },
-    {
-      "cell_type": "markdown",
-      "metadata": {},
-      "source": [
-        "### PHP\n",
-        "\n",
-        "Here is an example of using the PHP text splitter.\n",
-        "- Specify `Language.PHP` as the `language` parameter to use the PHP language.\n",
-        "- Set `chunk_size` to 50 to limit the maximum size of each document.\n",
-        "- Set `chunk_overlap` to 0 to disallow overlap between documents."
-      ]
-    },
-    {
-      "cell_type": "code",
-      "execution_count": 56,
-      "metadata": {},
-      "outputs": [
-        {
-          "data": {
-            "text/plain": [
-              "[Document(page_content='<?php\\nnamespace foo;'),\n",
-              " Document(page_content='class Hello {'),\n",
-              " Document(page_content='public function __construct() { }\\n}'),\n",
-              " Document(page_content='function hello() {\\n    echo \"Hello World!\";\\n}'),\n",
-              " Document(page_content='interface Human {\\n    public function breath();\\n}'),\n",
-              " Document(page_content='trait Foo { }\\nenum Color\\n{\\n    case Red;'),\n",
-              " Document(page_content='case Blue;\\n}')]"
-            ]
-          },
-          "execution_count": 56,
-          "metadata": {},
-          "output_type": "execute_result"
-        }
-      ],
-      "source": [
-        "PHP_CODE = \"\"\"<?php\n",
-        "namespace foo;\n",
-        "class Hello {\n",
-        "    public function __construct() { }\n",
-        "}\n",
-        "function hello() {\n",
-        "    echo \"Hello World!\";\n",
-        "}\n",
-        "interface Human {\n",
-        "    public function breath();\n",
-        "}\n",
-        "trait Foo { }\n",
-        "enum Color\n",
-        "{\n",
-        "    case Red;\n",
-        "    case Blue;\n",
-        "}\"\"\"\n",
-        "\n",
-        "php_splitter = RecursiveCharacterTextSplitter.from_language(\n",
-        "    language=Language.PHP, chunk_size=50, chunk_overlap=0\n",
-        ")\n",
-        "\n",
-        "php_docs = php_splitter.create_documents([PHP_CODE])\n",
-        "php_docs"
-      ]
-    },
-    {
-      "cell_type": "markdown",
-      "metadata": {},
-      "source": [
-        "### Kotlin\n",
-        "\n",
-        "Here is an example of using the kotlin text splitter.\n",
-        "- Specify `Language.KOTLIN` as the `language` parameter to use the PowerShell language.\n",
-        "- Set `chunk_size` to 100 to limit the maximum size of each document.\n",
-        "- Set `chunk_overlap` to 0 to disallow overlap between documents."
-      ]
-    },
-    {
-      "cell_type": "code",
-      "execution_count": 65,
-      "metadata": {},
-      "outputs": [
-        {
-          "data": {
-            "text/plain": [
-              "[Document(page_content='fun main() {\\n    val directoryPath = System.getProperty(\"user.dir\")'),\n",
-              " Document(page_content='val files = File(directoryPath).listFiles()?.filter { !it.isDirectory }?.sortedBy {'),\n",
-              " Document(page_content='it.lastModified() } ?: emptyArray()'),\n",
-              " Document(page_content='files.forEach { file ->'),\n",
-              " Document(page_content='println(\"Name: ${file.name} | Last Write Time: ${file.lastModified()}\")\\n    }\\n}')]"
-            ]
-          },
-          "execution_count": 65,
-          "metadata": {},
-          "output_type": "execute_result"
-        }
-      ],
-      "source": [
-        "KOTLIN_CODE = \"\"\"\n",
-        "fun main() {\n",
-        "    val directoryPath = System.getProperty(\"user.dir\")\n",
-        "    val files = File(directoryPath).listFiles()?.filter { !it.isDirectory }?.sortedBy { it.lastModified() } ?: emptyArray()\n",
-        "\n",
-        "    files.forEach { file ->\n",
-        "        println(\"Name: ${file.name} | Last Write Time: ${file.lastModified()}\")\n",
-        "    }\n",
-        "}\n",
-        "\"\"\"\n",
-        "\n",
-        "kotlin_splitter = RecursiveCharacterTextSplitter.from_language(\n",
-        "    language=Language.KOTLIN, chunk_size=100, chunk_overlap=0\n",
-        ")\n",
-        "\n",
-        "kotlin_docs = kotlin_splitter.create_documents([KOTLIN_CODE])\n",
-        "kotlin_docs"
-      ]
-    }
+      "output_type": "execute_result"
+     }
+    ],
+    "source": [
+     "C_CODE = \"\"\"\n",
+     "using System;\n",
+     "class Program\n",
+     "{\n",
+     "    static void Main()\n",
+     "    {\n",
+     "        Console.WriteLine(\"Enter a number (1-5):\");\n",
+     "        int input = Convert.ToInt32(Console.ReadLine());\n",
+     "        for (int i = 1; i <= input; i++)\n",
+     "        {\n",
+     "            if (i % 2 == 0)\n",
+     "            {\n",
+     "                Console.WriteLine($\"{i} is even.\");\n",
+     "            }\n",
+     "            else\n",
+     "            {\n",
+     "                Console.WriteLine($\"{i} is odd.\");\n",
+     "            }\n",
+     "        }\n",
+     "        Console.WriteLine(\"Goodbye!\");\n",
+     "    }\n",
+     "}\n",
+     "\"\"\"\n",
+     "\n",
+     "c_splitter = RecursiveCharacterTextSplitter.from_language(\n",
+     "    language=Language.CSHARP, chunk_size=128, chunk_overlap=0\n",
+     ")\n",
+     "\n",
+     "c_docs = c_splitter.create_documents([C_CODE])\n",
+     "c_docs"
+    ]
+   },
+   {
+    "cell_type": "markdown",
+    "metadata": {},
+    "source": [
+     "### PHP\n",
+     "\n",
+     "Here's how to split PHP code into smaller chunks using the `RecursiveCharacterTextSplitter`.\n",
+     "- First, specify `Language.PHP` for the `language` parameter. It tells the splitter you're working with PHP code.\n",
+     "- Then, set `chunk_size` to 50. This limits the size of each resulting chunk to a maximum of 50 characters.\n",
+     "- Finally, set `chunk_overlap` to 0. It prevents any of the chunks from overlapping."
+    ]
+   },
+   {
+    "cell_type": "code",
+    "execution_count": 17,
+    "metadata": {},
+    "outputs": [
+     {
+      "data": {
+       "text/plain": [
+        "[Document(metadata={}, page_content='<?php\\nnamespace foo;'),\n",
+        " Document(metadata={}, page_content='class Hello {'),\n",
+        " Document(metadata={}, page_content='public function __construct() { }\\n}'),\n",
+        " Document(metadata={}, page_content='function hello() {\\n    echo \"Hello World!\";\\n}'),\n",
+        " Document(metadata={}, page_content='interface Human {\\n    public function breath();\\n}'),\n",
+        " Document(metadata={}, page_content='trait Foo { }\\nenum Color\\n{\\n    case Red;'),\n",
+        " Document(metadata={}, page_content='case Blue;\\n}')]"
+       ]
+      },
+      "execution_count": 17,
+      "metadata": {},
+      "output_type": "execute_result"
+     }
+    ],
+    "source": [
+     "PHP_CODE = \"\"\"<?php\n",
+     "namespace foo;\n",
+     "class Hello {\n",
+     "    public function __construct() { }\n",
+     "}\n",
+     "function hello() {\n",
+     "    echo \"Hello World!\";\n",
+     "}\n",
+     "interface Human {\n",
+     "    public function breath();\n",
+     "}\n",
+     "trait Foo { }\n",
+     "enum Color\n",
+     "{\n",
+     "    case Red;\n",
+     "    case Blue;\n",
+     "}\"\"\"\n",
+     "\n",
+     "php_splitter = RecursiveCharacterTextSplitter.from_language(\n",
+     "    language=Language.PHP, chunk_size=50, chunk_overlap=0\n",
+     ")\n",
+     "\n",
+     "php_docs = php_splitter.create_documents([PHP_CODE])\n",
+     "php_docs"
+    ]
+   },
+   {
+    "cell_type": "markdown",
+    "metadata": {},
+    "source": [
+     "### Kotlin\n",
+     "\n",
+     "Here's how to split Kotline code into smaller chunks using the `RecursiveCharacterTextSplitter`.\n",
+     "- First, specify `Language.KOTLIN` for the `language` parameter. It tells the splitter you're working with Kotline code.\n",
+     "- Then, set `chunk_size` to 100. This limits the size of each resulting chunk to a maximum of 100 characters.\n",
+     "- Finally, set `chunk_overlap` to 0. It prevents any of the chunks from overlapping."
+    ]
+   },
+   {
+    "cell_type": "code",
+    "execution_count": 18,
+    "metadata": {},
+    "outputs": [
+     {
+      "data": {
+       "text/plain": [
+        "[Document(metadata={}, page_content='fun main() {\\n    val directoryPath = System.getProperty(\"user.dir\")'),\n",
+        " Document(metadata={}, page_content='val files = File(directoryPath).listFiles()?.filter { !it.isDirectory }?.sortedBy {'),\n",
+        " Document(metadata={}, page_content='it.lastModified() } ?: emptyArray()'),\n",
+        " Document(metadata={}, page_content='files.forEach { file ->'),\n",
+        " Document(metadata={}, page_content='println(\"Name: ${file.name} | Last Write Time: ${file.lastModified()}\")\\n    }\\n}')]"
+       ]
+      },
+      "execution_count": 18,
+      "metadata": {},
+      "output_type": "execute_result"
+     }
+    ],
+    "source": [
+     "KOTLIN_CODE = \"\"\"\n",
+     "fun main() {\n",
+     "    val directoryPath = System.getProperty(\"user.dir\")\n",
+     "    val files = File(directoryPath).listFiles()?.filter { !it.isDirectory }?.sortedBy { it.lastModified() } ?: emptyArray()\n",
+     "\n",
+     "    files.forEach { file ->\n",
+     "        println(\"Name: ${file.name} | Last Write Time: ${file.lastModified()}\")\n",
+     "    }\n",
+     "}\n",
+     "\"\"\"\n",
+     "\n",
+     "kotlin_splitter = RecursiveCharacterTextSplitter.from_language(\n",
+     "    language=Language.KOTLIN, chunk_size=100, chunk_overlap=0\n",
+     ")\n",
+     "\n",
+     "kotlin_docs = kotlin_splitter.create_documents([KOTLIN_CODE])\n",
+     "kotlin_docs"
+    ]
+   }
   ],
   "metadata": {
-    "kernelspec": {
-      "display_name": "Python 3",
-      "language": "python",
-      "name": "python3"
+   "kernelspec": {
+    "display_name": "Python 3",
+    "language": "python",
+    "name": "python3"
+   },
+   "language_info": {
+    "codemirror_mode": {
+     "name": "ipython",
+     "version": 3
     },
-    "language_info": {
-      "codemirror_mode": {
-        "name": "ipython",
-        "version": 3
-      },
-      "file_extension": ".py",
-      "mimetype": "text/x-python",
-      "name": "python",
-      "nbconvert_exporter": "python",
-      "pygments_lexer": "ipython3",
-      "version": "3.11.9"
-=======
- "cells": [
-  {
-   "cell_type": "markdown",
-   "metadata": {},
-   "source": [
-    "# Split code with Langchain\n",
-    "\n",
-    "- Author: [Jongcheol Kim](https://github.com/greencode-99)\n",
-    "- Design: \n",
-    "- Peer Review:\n",
-    "- This is a part of [LangChain Open Tutorial](https://github.com/LangChain-OpenTutorial/LangChain-OpenTutorial)\n",
-    "\n",
-    "[![Open in Colab](https://colab.research.google.com/assets/colab-badge.svg)](https://colab.research.google.com/github/langchain-ai/langchain-academy/blob/main/module-4/sub-graph.ipynb) [![Open in LangChain Academy](https://cdn.prod.website-files.com/65b8cd72835ceeacd4449a53/66e9eba12c7b7688aa3dbb5e_LCA-badge-green.svg)](https://academy.langchain.com/courses/take/intro-to-langgraph/lessons/58239937-lesson-2-sub-graphs)\n",
-    "\n",
-    "## Overview\n",
-    "\n",
-    "`RecursiveCharacterTextSplitter` includes pre-built separator lists optimized for splitting text in different programming languages.\n",
-    "\n",
-    "The `CodeTextSplitter` provides even more specialized functionality for splitting code.\n",
-    "\n",
-    "To use it, import the `Language` enum(enumeration) and specify the desired programming language.\n",
-    "\n",
-    "\n",
-    "### Table of Contents\n",
-    "\n",
-    "- [Overview](#Overview)\n",
-    "- [Environment Setup](#environment-setup)\n",
-    "- [Code Spliter Examples](#code-splitter-examples)\n",
-    "   - [Python](#python)\n",
-    "   - [JavaScript](#javascript)\n",
-    "   - [TypeScript](#typescript)\n",
-    "   - [Markdown](#markdown)\n",
-    "   - [LaTeX](#latex)\n",
-    "   - [HTML](#html)\n",
-    "   - [Solidity](#solidity)\n",
-    "   - [C#](#c)\n",
-    "   - [PHP](#php)\n",
-    "   - [Kotlin](#kotlin)\n",
-    "\n",
-    "\n",
-    "### References\n",
-    "- [How to split code](https://python.langchain.com/docs/how_to/code_splitter/)\n",
-    "----"
-   ]
+    "file_extension": ".py",
+    "mimetype": "text/x-python",
+    "name": "python",
+    "nbconvert_exporter": "python",
+    "pygments_lexer": "ipython3",
+    "version": "3.11.11"
+   }
   },
-  {
-   "cell_type": "markdown",
-   "metadata": {},
-   "source": [
-    "## Environment Setup\n",
-    "\n",
-    "Set up the environment. You may refer to [Environment Setup](https://wikidocs.net/257836) for more details.\n",
-    "\n",
-    "**[Note]**\n",
-    "- `langchain-opentutorial` is a package that provides a set of easy-to-use environment setup, useful functions and utilities for tutorials.\n",
-    "- You can checkout the [`langchain-opentutorial`](https://github.com/LangChain-OpenTutorial/langchain-opentutorial-pypi) for more details."
-   ]
-  },
-  {
-   "cell_type": "code",
-   "execution_count": 1,
-   "metadata": {},
-   "outputs": [],
-   "source": [
-    "%%capture --no-stderr\n",
-    "%pip install langchain-opentutorial"
-   ]
-  },
-  {
-   "cell_type": "code",
-   "execution_count": 2,
-   "metadata": {},
-   "outputs": [],
-   "source": [
-    "# Install required packages\n",
-    "from langchain_opentutorial import package\n",
-    "\n",
-    "package.install(\n",
-    "    [\n",
-    "        \"langchain_text_splitters\",\n",
-    "    ],\n",
-    "    verbose=False,\n",
-    "    upgrade=False,\n",
-    ")"
-   ]
-  },
-  {
-   "cell_type": "code",
-   "execution_count": 3,
-   "metadata": {},
-   "outputs": [
-    {
-     "name": "stdout",
-     "output_type": "stream",
-     "text": [
-      "Environment variables have been set successfully.\n"
-     ]
-    }
-   ],
-   "source": [
-    "# Set environment variables\n",
-    "from langchain_opentutorial import set_env\n",
-    "\n",
-    "set_env(\n",
-    "    {\n",
-    "        \"OPENAI_API_KEY\": \"\",\n",
-    "        \"LANGCHAIN_API_KEY\": \"\",\n",
-    "        \"LANGCHAIN_TRACING_V2\": \"true\",\n",
-    "        \"LANGCHAIN_ENDPOINT\": \"https://api.smith.langchain.com\",\n",
-    "        \"LANGCHAIN_PROJECT\": \"Code-Splitter\",\n",
-    "    }\n",
-    ")"
-   ]
-  },
-  {
-   "cell_type": "code",
-   "execution_count": 4,
-   "metadata": {},
-   "outputs": [
-    {
-     "data": {
-      "text/plain": [
-       "True"
-      ]
-     },
-     "execution_count": 4,
-     "metadata": {},
-     "output_type": "execute_result"
-    }
-   ],
-   "source": [
-    "from dotenv import load_dotenv\n",
-    "\n",
-    "load_dotenv()"
-   ]
-  },
-  {
-   "cell_type": "markdown",
-   "metadata": {},
-   "source": [
-    "## Code Splitter Examples\n",
-    "\n",
-    "Here is an example of splitting text using the `RecursiveCharacterTextSplitter`.\n",
-    "\n",
-    "- Import the `Language` and `RecursiveCharacterTextSplitter` classes from the `langchain_text_splitters` module.\n",
-    "- `RecursiveCharacterTextSplitter` is a text splitter that recursively splits text at the character level."
-   ]
-  },
-  {
-   "cell_type": "code",
-   "execution_count": 5,
-   "metadata": {},
-   "outputs": [],
-   "source": [
-    "from langchain_text_splitters import (\n",
-    "    Language,\n",
-    "    RecursiveCharacterTextSplitter,\n",
-    ")"
-   ]
-  },
-  {
-   "cell_type": "markdown",
-   "metadata": {},
-   "source": [
-    "Supported languages are stored in the langchain_text_splitters.Language enum. \n",
-    "\n",
-    "API Reference: [Language](https://python.langchain.com/api_reference/text_splitters/base/langchain_text_splitters.base.Language.html#language) | [RecursiveCharacterTextSplitter](https://python.langchain.com/api_reference/text_splitters/character/langchain_text_splitters.character.RecursiveCharacterTextSplitter.html#recursivecharactertextsplitter)\n",
-    "\n",
-    "See below for the full list of supported languages."
-   ]
-  },
-  {
-   "cell_type": "code",
-   "execution_count": 6,
-   "metadata": {},
-   "outputs": [
-    {
-     "data": {
-      "text/plain": [
-       "['cpp',\n",
-       " 'go',\n",
-       " 'java',\n",
-       " 'kotlin',\n",
-       " 'js',\n",
-       " 'ts',\n",
-       " 'php',\n",
-       " 'proto',\n",
-       " 'python',\n",
-       " 'rst',\n",
-       " 'ruby',\n",
-       " 'rust',\n",
-       " 'scala',\n",
-       " 'swift',\n",
-       " 'markdown',\n",
-       " 'latex',\n",
-       " 'html',\n",
-       " 'sol',\n",
-       " 'csharp',\n",
-       " 'cobol',\n",
-       " 'c',\n",
-       " 'lua',\n",
-       " 'perl',\n",
-       " 'haskell',\n",
-       " 'elixir',\n",
-       " 'powershell']"
-      ]
-     },
-     "execution_count": 6,
-     "metadata": {},
-     "output_type": "execute_result"
-    }
-   ],
-   "source": [
-    "# Get the full list of supported languages.\n",
-    "[e.value for e in Language]"
-   ]
-  },
-  {
-   "cell_type": "markdown",
-   "metadata": {},
-   "source": [
-    "You can use the `get_separators_for_language` method of the `RecursiveCharacterTextSplitter` class to see the separators used for a given language.\n",
-    "\n",
-    "- For example, passing `Language.PYTHON` retrieves the separators used for Python:"
-   ]
-  },
-  {
-   "cell_type": "code",
-   "execution_count": 7,
-   "metadata": {},
-   "outputs": [
-    {
-     "data": {
-      "text/plain": [
-       "['\\nclass ', '\\ndef ', '\\n\\tdef ', '\\n\\n', '\\n', ' ', '']"
-      ]
-     },
-     "execution_count": 7,
-     "metadata": {},
-     "output_type": "execute_result"
-    }
-   ],
-   "source": [
-    "# You can check the separators used for the given language.\n",
-    "RecursiveCharacterTextSplitter.get_separators_for_language(Language.PYTHON)"
-   ]
-  },
-  {
-   "cell_type": "markdown",
-   "metadata": {},
-   "source": [
-    "### Python\n",
-    "\n",
-    "Here's how to split Python code into smaller chunks using the `RecursiveCharacterTextSplitter`.\n",
-    "- First, specify `Language.PYTHON` for the `language` parameter. It tells the splitter you're working with Python code.\n",
-    "- Then, set `chunk_size` to 50. This limits the size of each resulting chunk to a maximum of 50 characters.\n",
-    "- Finally, set `chunk_overlap` to 0. It prevents any of the chunks from overlapping."
-   ]
-  },
-  {
-   "cell_type": "code",
-   "execution_count": 8,
-   "metadata": {},
-   "outputs": [
-    {
-     "data": {
-      "text/plain": [
-       "[Document(metadata={}, page_content='def hello_world():\\n    print(\"Hello, World!\")'),\n",
-       " Document(metadata={}, page_content='hello_world()')]"
-      ]
-     },
-     "execution_count": 8,
-     "metadata": {},
-     "output_type": "execute_result"
-    }
-   ],
-   "source": [
-    "PYTHON_CODE = \"\"\"\n",
-    "def hello_world():\n",
-    "    print(\"Hello, World!\")\n",
-    "\n",
-    "hello_world()\n",
-    "\"\"\"\n",
-    "\n",
-    "python_splitter = RecursiveCharacterTextSplitter.from_language(\n",
-    "    language=Language.PYTHON, chunk_size=50, chunk_overlap=0\n",
-    ")\n",
-    "\n",
-    "# Create `Document`. The created `Document` is returned as a list.\n",
-    "python_docs = python_splitter.create_documents([PYTHON_CODE])\n",
-    "python_docs"
-   ]
-  },
-  {
-   "cell_type": "code",
-   "execution_count": 9,
-   "metadata": {},
-   "outputs": [
-    {
-     "name": "stdout",
-     "output_type": "stream",
-     "text": [
-      "def hello_world():\n",
-      "    print(\"Hello, World!\")\n",
-      "==================\n",
-      "hello_world()\n",
-      "==================\n"
-     ]
-    }
-   ],
-   "source": [
-    "# This section iterates through the list of documents created by the RecursiveCharacterTextSplitter\n",
-    "# and prints each document's content followed by a separator line for readability.\n",
-    "for doc in python_docs:\n",
-    "    print(doc.page_content, end=\"\\n==================\\n\")"
-   ]
-  },
-  {
-   "cell_type": "markdown",
-   "metadata": {},
-   "source": [
-    "### JavaScript\n",
-    "\n",
-    "Here's how to split JavaScript code into smaller chunks using the `RecursiveCharacterTextSplitter`.\n",
-    "- First, specify `Language.JS` for the `language` parameter. It tells the splitter you're working with JavaScript code.\n",
-    "- Then, set `chunk_size` to 60. This limits the size of each resulting chunk to a maximum of 60 characters.\n",
-    "- Finally, set `chunk_overlap` to 0. It prevents any of the chunks from overlapping.\n"
-   ]
-  },
-  {
-   "cell_type": "code",
-   "execution_count": 10,
-   "metadata": {},
-   "outputs": [
-    {
-     "data": {
-      "text/plain": [
-       "[Document(metadata={}, page_content='function helloWorld() {\\n  console.log(\"Hello, World!\");\\n}'),\n",
-       " Document(metadata={}, page_content='helloWorld();')]"
-      ]
-     },
-     "execution_count": 10,
-     "metadata": {},
-     "output_type": "execute_result"
-    }
-   ],
-   "source": [
-    "JS_CODE = \"\"\"\n",
-    "function helloWorld() {\n",
-    "  console.log(\"Hello, World!\");\n",
-    "}\n",
-    "\n",
-    "helloWorld();\n",
-    "\"\"\"\n",
-    "\n",
-    "js_splitter = RecursiveCharacterTextSplitter.from_language(\n",
-    "    language=Language.JS, chunk_size=60, chunk_overlap=0\n",
-    ")\n",
-    "\n",
-    "# Create `Document`. The created `Document` is returned as a list.\n",
-    "js_docs = js_splitter.create_documents([JS_CODE])\n",
-    "js_docs"
-   ]
-  },
-  {
-   "cell_type": "markdown",
-   "metadata": {},
-   "source": [
-    "### TypeScript\n",
-    "\n",
-    "Here's how to split TypeScript code into smaller chunks using the `RecursiveCharacterTextSplitter`.\n",
-    "- First, specify `Language.TS` for the `language` parameter. It tells the splitter you're working with TypeScript code.\n",
-    "- Then, set `chunk_size` to 60. This limits the size of each resulting chunk to a maximum of 60 characters.\n",
-    "- Finally, set `chunk_overlap` to 0. It prevents any of the chunks from overlapping.\n"
-   ]
-  },
-  {
-   "cell_type": "code",
-   "execution_count": 11,
-   "metadata": {},
-   "outputs": [
-    {
-     "data": {
-      "text/plain": [
-       "[Document(metadata={}, page_content='function helloWorld(): void {'),\n",
-       " Document(metadata={}, page_content='console.log(\"Hello, World!\");\\n}'),\n",
-       " Document(metadata={}, page_content='helloWorld();')]"
-      ]
-     },
-     "execution_count": 11,
-     "metadata": {},
-     "output_type": "execute_result"
-    }
-   ],
-   "source": [
-    "TS_CODE = \"\"\"\n",
-    "function helloWorld(): void {\n",
-    "  console.log(\"Hello, World!\");\n",
-    "}\n",
-    "\n",
-    "helloWorld();\n",
-    "\"\"\"\n",
-    "\n",
-    "ts_splitter = RecursiveCharacterTextSplitter.from_language(\n",
-    "    language=Language.TS, chunk_size=60, chunk_overlap=0\n",
-    ")\n",
-    "\n",
-    "\n",
-    "ts_docs = ts_splitter.create_documents([TS_CODE])\n",
-    "ts_docs"
-   ]
-  },
-  {
-   "cell_type": "markdown",
-   "metadata": {},
-   "source": [
-    "### Markdown\n",
-    "\n",
-    "Here's how to split Markdown text into smaller chunks using the `RecursiveCharacterTextSplitter`.\n",
-    "\n",
-    "- First, Specify `Language.MARKDOWN` for the `language` parameter. It tells the splitter you're working with Markdown text.\n",
-    "- Then, set `chunk_size` to 60. This limits the size of each resulting chunk to a maximum of 60 characters.\n",
-    "- Finally, set `chunk_overlap` to 0. It prevents any of the chunks from overlapping."
-   ]
-  },
-  {
-   "cell_type": "code",
-   "execution_count": 12,
-   "metadata": {},
-   "outputs": [
-    {
-     "data": {
-      "text/plain": [
-       "[Document(metadata={}, page_content='# 🦜️🔗 LangChain'),\n",
-       " Document(metadata={}, page_content='⚡ Building applications with LLMs through composability ⚡'),\n",
-       " Document(metadata={}, page_content='## What is LangChain?'),\n",
-       " Document(metadata={}, page_content=\"# Hopefully this code block isn't split\"),\n",
-       " Document(metadata={}, page_content='LangChain is a framework for...'),\n",
-       " Document(metadata={}, page_content='As an open-source project in a rapidly developing field, we'),\n",
-       " Document(metadata={}, page_content='are extremely open to contributions.')]"
-      ]
-     },
-     "execution_count": 12,
-     "metadata": {},
-     "output_type": "execute_result"
-    }
-   ],
-   "source": [
-    "markdown_text = \"\"\"\n",
-    "# 🦜️🔗 LangChain\n",
-    "\n",
-    "⚡ Building applications with LLMs through composability ⚡\n",
-    "\n",
-    "## What is LangChain?\n",
-    "\n",
-    "# Hopefully this code block isn't split\n",
-    "LangChain is a framework for...\n",
-    "\n",
-    "As an open-source project in a rapidly developing field, we are extremely open to contributions.\n",
-    "\"\"\"\n",
-    "\n",
-    "md_splitter = RecursiveCharacterTextSplitter.from_language(\n",
-    "    language=Language.MARKDOWN,\n",
-    "    chunk_size=60,\n",
-    "    chunk_overlap=0,\n",
-    ")\n",
-    "\n",
-    "md_docs = md_splitter.create_documents([markdown_text])\n",
-    "md_docs"
-   ]
-  },
-  {
-   "cell_type": "markdown",
-   "metadata": {},
-   "source": [
-    "### LaTeX\n",
-    "\n",
-    "LaTeX is a markup language for document creation, widely used for representing mathematical symbols and formulas.\n",
-    "\n",
-    "Here's how to split LaTeX text into smaller chunks using the `RecursiveCharacterTextSplitter`.\n",
-    "- First, specify `Language.LATEX` for the `language` parameter. It tells the splitter you're working with LaTeX text.\n",
-    "- Then, set `chunk_size` to 60. This limits the size of each resulting chunk to a maximum of 60 characters.\n",
-    "- Finally, set `chunk_overlap` to 0. It prevents any of the chunks from overlapping."
-   ]
-  },
-  {
-   "cell_type": "code",
-   "execution_count": 13,
-   "metadata": {},
-   "outputs": [
-    {
-     "data": {
-      "text/plain": [
-       "[Document(metadata={}, page_content='\\\\documentclass{article}\\n\\n\\x08egin{document}\\n\\n\\\\maketitle'),\n",
-       " Document(metadata={}, page_content='\\\\section{Introduction}\\nLarge language models (LLMs) are a'),\n",
-       " Document(metadata={}, page_content='type of machine learning model that can be trained on vast'),\n",
-       " Document(metadata={}, page_content='amounts of text data to generate human-like language. In'),\n",
-       " Document(metadata={}, page_content='recent years, LLMs have made significant advances in a'),\n",
-       " Document(metadata={}, page_content='variety of natural language processing tasks, including'),\n",
-       " Document(metadata={}, page_content='language translation, text generation, and sentiment'),\n",
-       " Document(metadata={}, page_content='analysis.'),\n",
-       " Document(metadata={}, page_content='\\\\subsection{History of LLMs}\\nThe earliest LLMs were'),\n",
-       " Document(metadata={}, page_content='developed in the 1980s and 1990s, but they were limited by'),\n",
-       " Document(metadata={}, page_content='the amount of data that could be processed and the'),\n",
-       " Document(metadata={}, page_content='computational power available at the time. In the past'),\n",
-       " Document(metadata={}, page_content='decade, however, advances in hardware and software have'),\n",
-       " Document(metadata={}, page_content='made it possible to train LLMs on massive datasets, leading'),\n",
-       " Document(metadata={}, page_content='to significant improvements in performance.'),\n",
-       " Document(metadata={}, page_content='\\\\subsection{Applications of LLMs}\\nLLMs have many'),\n",
-       " Document(metadata={}, page_content='applications in industry, including chatbots, content'),\n",
-       " Document(metadata={}, page_content='creation, and virtual assistants. They can also be used in'),\n",
-       " Document(metadata={}, page_content='academia for research in linguistics, psychology, and'),\n",
-       " Document(metadata={}, page_content='computational linguistics.\\n\\n\\\\end{document}')]"
-      ]
-     },
-     "execution_count": 13,
-     "metadata": {},
-     "output_type": "execute_result"
-    }
-   ],
-   "source": [
-    "latex_text = \"\"\"\n",
-    "\\documentclass{article}\n",
-    "\n",
-    "\\begin{document}\n",
-    "\n",
-    "\\maketitle\n",
-    "\n",
-    "\\section{Introduction}\n",
-    "Large language models (LLMs) are a type of machine learning model that can be trained on vast amounts of text data to generate human-like language. In recent years, LLMs have made significant advances in a variety of natural language processing tasks, including language translation, text generation, and sentiment analysis.\n",
-    "\n",
-    "\\subsection{History of LLMs}\n",
-    "The earliest LLMs were developed in the 1980s and 1990s, but they were limited by the amount of data that could be processed and the computational power available at the time. In the past decade, however, advances in hardware and software have made it possible to train LLMs on massive datasets, leading to significant improvements in performance.\n",
-    "\n",
-    "\\subsection{Applications of LLMs}\n",
-    "LLMs have many applications in industry, including chatbots, content creation, and virtual assistants. They can also be used in academia for research in linguistics, psychology, and computational linguistics.\n",
-    "\n",
-    "\\end{document}\n",
-    "\"\"\"\n",
-    "\n",
-    "latex_splitter = RecursiveCharacterTextSplitter.from_language(\n",
-    "    language=Language.LATEX,\n",
-    "    chunk_size=60,\n",
-    "    chunk_overlap=0,\n",
-    ")\n",
-    "\n",
-    "latex_docs = latex_splitter.create_documents([latex_text])\n",
-    "latex_docs"
-   ]
-  },
-  {
-   "cell_type": "markdown",
-   "metadata": {},
-   "source": [
-    "### HTML\n",
-    "\n",
-    "Here's how to split HTML text into smaller chunks using the `RecursiveCharacterTextSplitter`.\n",
-    "- First, specify `Language.HTML` for the `language` parameter. It tells the splitter you're working with HTML.\n",
-    "- Then, set `chunk_size` to 60. This limits the size of each resulting chunk to a maximum of 60 characters.\n",
-    "- Finally, set `chunk_overlap` to 0. It prevents any of the chunks from overlapping.\n"
-   ]
-  },
-  {
-   "cell_type": "code",
-   "execution_count": 14,
-   "metadata": {},
-   "outputs": [
-    {
-     "data": {
-      "text/plain": [
-       "[Document(metadata={}, page_content='<!DOCTYPE html>\\n<html>'),\n",
-       " Document(metadata={}, page_content='<head>\\n        <title>🦜️🔗 LangChain</title>'),\n",
-       " Document(metadata={}, page_content='<style>\\n            body {\\n                font-family: Aria'),\n",
-       " Document(metadata={}, page_content='l, sans-serif;\\n            }\\n            h1 {'),\n",
-       " Document(metadata={}, page_content='color: darkblue;\\n            }\\n        </style>\\n    </head'),\n",
-       " Document(metadata={}, page_content='>'),\n",
-       " Document(metadata={}, page_content='<body>'),\n",
-       " Document(metadata={}, page_content='<div>\\n            <h1>🦜️🔗 LangChain</h1>'),\n",
-       " Document(metadata={}, page_content='<p>⚡ Building applications with LLMs through composability ⚡'),\n",
-       " Document(metadata={}, page_content='</p>\\n        </div>'),\n",
-       " Document(metadata={}, page_content='<div>\\n            As an open-source project in a rapidly dev'),\n",
-       " Document(metadata={}, page_content='eloping field, we are extremely open to contributions.'),\n",
-       " Document(metadata={}, page_content='</div>\\n    </body>\\n</html>')]"
-      ]
-     },
-     "execution_count": 14,
-     "metadata": {},
-     "output_type": "execute_result"
-    }
-   ],
-   "source": [
-    "html_text = \"\"\"\n",
-    "<!DOCTYPE html>\n",
-    "<html>\n",
-    "    <head>\n",
-    "        <title>🦜️🔗 LangChain</title>\n",
-    "        <style>\n",
-    "            body {\n",
-    "                font-family: Arial, sans-serif;\n",
-    "            }\n",
-    "            h1 {\n",
-    "                color: darkblue;\n",
-    "            }\n",
-    "        </style>\n",
-    "    </head>\n",
-    "    <body>\n",
-    "        <div>\n",
-    "            <h1>🦜️🔗 LangChain</h1>\n",
-    "            <p>⚡ Building applications with LLMs through composability ⚡</p>\n",
-    "        </div>\n",
-    "        <div>\n",
-    "            As an open-source project in a rapidly developing field, we are extremely open to contributions.\n",
-    "        </div>\n",
-    "    </body>\n",
-    "</html>\n",
-    "\"\"\"\n",
-    "\n",
-    "html_splitter = RecursiveCharacterTextSplitter.from_language(\n",
-    "    language=Language.HTML, chunk_size=60, chunk_overlap=0\n",
-    ")\n",
-    "\n",
-    "html_docs = html_splitter.create_documents([html_text])\n",
-    "html_docs"
-   ]
-  },
-  {
-   "cell_type": "markdown",
-   "metadata": {},
-   "source": [
-    "### Solidity\n",
-    "\n",
-    "Here's how to split Solidity code (sotred as a string in the `SOL_CODE` variable) into smaller chunks by creating a `RecursiveCharacterTextSplitter` instance called `sol_splitter` to handle the splitting.\n",
-    "- First, specify `Language.SOL` for the `language` parameter. It tells the splitter you're working with Solidity code.\n",
-    "- Then, set `chunk_size` to 128. This limits the size of each resulting chunk to a maximum of 128 characters.\n",
-    "- Finally, set `chunk_overlap` to 0. It prevents any of the chunks from overlapping.\n",
-    "- The `sol_splitter.create_documents()` method splits the Solidity code(`SOL_CODE`) into chunks and stores them in the `sol_docs` variable.\n",
-    "- Print or display the output(`sol_docs`) to verify the split.\n"
-   ]
-  },
-  {
-   "cell_type": "code",
-   "execution_count": 15,
-   "metadata": {},
-   "outputs": [
-    {
-     "data": {
-      "text/plain": [
-       "[Document(metadata={}, page_content='pragma solidity ^0.8.20;'),\n",
-       " Document(metadata={}, page_content='contract HelloWorld {  \\n   function add(uint a, uint b) pure public returns(uint) {\\n       return a + b;\\n   }\\n}')]"
-      ]
-     },
-     "execution_count": 15,
-     "metadata": {},
-     "output_type": "execute_result"
-    }
-   ],
-   "source": [
-    "SOL_CODE = \"\"\"\n",
-    "pragma solidity ^0.8.20; \n",
-    "contract HelloWorld {  \n",
-    "   function add(uint a, uint b) pure public returns(uint) {\n",
-    "       return a + b;\n",
-    "   }\n",
-    "}\n",
-    "\"\"\"\n",
-    "\n",
-    "sol_splitter = RecursiveCharacterTextSplitter.from_language(\n",
-    "    language=Language.SOL, chunk_size=128, chunk_overlap=0\n",
-    ")\n",
-    "\n",
-    "sol_docs = sol_splitter.create_documents([SOL_CODE])\n",
-    "sol_docs"
-   ]
-  },
-  {
-   "cell_type": "markdown",
-   "metadata": {},
-   "source": [
-    "### C#\n",
-    "\n",
-    "Here's how to split C# code into smaller chunks using the `RecursiveCharacterTextSplitter`.\n",
-    "- First, specify `Language.CSHARP` for the `language` parameter. It tells the splitter you're working with C# code.\n",
-    "- Then, set `chunk_size` to 128. This limits the size of each resulting chunk to a maximum of 128 characters.\n",
-    "- Finally, set `chunk_overlap` to 0. It prevents any of the chunks from overlapping."
-   ]
-  },
-  {
-   "cell_type": "code",
-   "execution_count": 16,
-   "metadata": {},
-   "outputs": [
-    {
-     "data": {
-      "text/plain": [
-       "[Document(metadata={}, page_content='using System;'),\n",
-       " Document(metadata={}, page_content='class Program\\n{\\n    static void Main()\\n    {\\n        Console.WriteLine(\"Enter a number (1-5):\");'),\n",
-       " Document(metadata={}, page_content='int input = Convert.ToInt32(Console.ReadLine());\\n        for (int i = 1; i <= input; i++)\\n        {'),\n",
-       " Document(metadata={}, page_content='if (i % 2 == 0)\\n            {\\n                Console.WriteLine($\"{i} is even.\");\\n            }\\n            else'),\n",
-       " Document(metadata={}, page_content='{\\n                Console.WriteLine($\"{i} is odd.\");\\n            }\\n        }\\n        Console.WriteLine(\"Goodbye!\");'),\n",
-       " Document(metadata={}, page_content='}\\n}')]"
-      ]
-     },
-     "execution_count": 16,
-     "metadata": {},
-     "output_type": "execute_result"
-    }
-   ],
-   "source": [
-    "C_CODE = \"\"\"\n",
-    "using System;\n",
-    "class Program\n",
-    "{\n",
-    "    static void Main()\n",
-    "    {\n",
-    "        Console.WriteLine(\"Enter a number (1-5):\");\n",
-    "        int input = Convert.ToInt32(Console.ReadLine());\n",
-    "        for (int i = 1; i <= input; i++)\n",
-    "        {\n",
-    "            if (i % 2 == 0)\n",
-    "            {\n",
-    "                Console.WriteLine($\"{i} is even.\");\n",
-    "            }\n",
-    "            else\n",
-    "            {\n",
-    "                Console.WriteLine($\"{i} is odd.\");\n",
-    "            }\n",
-    "        }\n",
-    "        Console.WriteLine(\"Goodbye!\");\n",
-    "    }\n",
-    "}\n",
-    "\"\"\"\n",
-    "\n",
-    "c_splitter = RecursiveCharacterTextSplitter.from_language(\n",
-    "    language=Language.CSHARP, chunk_size=128, chunk_overlap=0\n",
-    ")\n",
-    "\n",
-    "c_docs = c_splitter.create_documents([C_CODE])\n",
-    "c_docs"
-   ]
-  },
-  {
-   "cell_type": "markdown",
-   "metadata": {},
-   "source": [
-    "### PHP\n",
-    "\n",
-    "Here's how to split PHP code into smaller chunks using the `RecursiveCharacterTextSplitter`.\n",
-    "- First, specify `Language.PHP` for the `language` parameter. It tells the splitter you're working with PHP code.\n",
-    "- Then, set `chunk_size` to 50. This limits the size of each resulting chunk to a maximum of 50 characters.\n",
-    "- Finally, set `chunk_overlap` to 0. It prevents any of the chunks from overlapping."
-   ]
-  },
-  {
-   "cell_type": "code",
-   "execution_count": 17,
-   "metadata": {},
-   "outputs": [
-    {
-     "data": {
-      "text/plain": [
-       "[Document(metadata={}, page_content='<?php\\nnamespace foo;'),\n",
-       " Document(metadata={}, page_content='class Hello {'),\n",
-       " Document(metadata={}, page_content='public function __construct() { }\\n}'),\n",
-       " Document(metadata={}, page_content='function hello() {\\n    echo \"Hello World!\";\\n}'),\n",
-       " Document(metadata={}, page_content='interface Human {\\n    public function breath();\\n}'),\n",
-       " Document(metadata={}, page_content='trait Foo { }\\nenum Color\\n{\\n    case Red;'),\n",
-       " Document(metadata={}, page_content='case Blue;\\n}')]"
-      ]
-     },
-     "execution_count": 17,
-     "metadata": {},
-     "output_type": "execute_result"
-    }
-   ],
-   "source": [
-    "PHP_CODE = \"\"\"<?php\n",
-    "namespace foo;\n",
-    "class Hello {\n",
-    "    public function __construct() { }\n",
-    "}\n",
-    "function hello() {\n",
-    "    echo \"Hello World!\";\n",
-    "}\n",
-    "interface Human {\n",
-    "    public function breath();\n",
-    "}\n",
-    "trait Foo { }\n",
-    "enum Color\n",
-    "{\n",
-    "    case Red;\n",
-    "    case Blue;\n",
-    "}\"\"\"\n",
-    "\n",
-    "php_splitter = RecursiveCharacterTextSplitter.from_language(\n",
-    "    language=Language.PHP, chunk_size=50, chunk_overlap=0\n",
-    ")\n",
-    "\n",
-    "php_docs = php_splitter.create_documents([PHP_CODE])\n",
-    "php_docs"
-   ]
-  },
-  {
-   "cell_type": "markdown",
-   "metadata": {},
-   "source": [
-    "### Kotlin\n",
-    "\n",
-    "Here's how to split Kotline code into smaller chunks using the `RecursiveCharacterTextSplitter`.\n",
-    "- First, specify `Language.KOTLIN` for the `language` parameter. It tells the splitter you're working with Kotline code.\n",
-    "- Then, set `chunk_size` to 100. This limits the size of each resulting chunk to a maximum of 100 characters.\n",
-    "- Finally, set `chunk_overlap` to 0. It prevents any of the chunks from overlapping."
-   ]
-  },
-  {
-   "cell_type": "code",
-   "execution_count": 18,
-   "metadata": {},
-   "outputs": [
-    {
-     "data": {
-      "text/plain": [
-       "[Document(metadata={}, page_content='fun main() {\\n    val directoryPath = System.getProperty(\"user.dir\")'),\n",
-       " Document(metadata={}, page_content='val files = File(directoryPath).listFiles()?.filter { !it.isDirectory }?.sortedBy {'),\n",
-       " Document(metadata={}, page_content='it.lastModified() } ?: emptyArray()'),\n",
-       " Document(metadata={}, page_content='files.forEach { file ->'),\n",
-       " Document(metadata={}, page_content='println(\"Name: ${file.name} | Last Write Time: ${file.lastModified()}\")\\n    }\\n}')]"
-      ]
-     },
-     "execution_count": 18,
-     "metadata": {},
-     "output_type": "execute_result"
->>>>>>> 9583e3a4
-    }
-  },
-<<<<<<< HEAD
   "nbformat": 4,
   "nbformat_minor": 2
-=======
-  "language_info": {
-   "codemirror_mode": {
-    "name": "ipython",
-    "version": 3
-   },
-   "file_extension": ".py",
-   "mimetype": "text/x-python",
-   "name": "python",
-   "nbconvert_exporter": "python",
-   "pygments_lexer": "ipython3",
-   "version": "3.11.11"
-  }
- },
- "nbformat": 4,
- "nbformat_minor": 2
->>>>>>> 9583e3a4
-}+ }