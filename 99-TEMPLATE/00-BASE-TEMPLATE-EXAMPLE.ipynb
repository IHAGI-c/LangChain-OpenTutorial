--- conflicted
+++ resolved
@@ -1,5 +1,4 @@
 {
-<<<<<<< HEAD
   "cells": [
     {
       "cell_type": "markdown",
@@ -1093,65 +1092,41 @@
         "stream_graph(app, inputs, config, [\"agent\", \"rewrite\", \"generate\"])"
       ]
     },
-=======
- "cells": [
-  {
-   "cell_type": "markdown",
-   "id": "635d8ebb",
-   "metadata": {},
-   "source": [
-    "# Adaptive RAG\n",
-    "\n",
-    "- Author: [Teddy](https://github.com/teddylee777)\n",
-    "- Design: [Teddy](https://github.com/teddylee777)\n",
-    "- Peer Review: [Teddy](https://github.com/teddylee777)\n",
-    "- This is a part of [LangChain Open Tutorial](https://github.com/LangChain-OpenTutorial/LangChain-OpenTutorial)\n",
-    "\n",
-    "[![Open in Colab](https://colab.research.google.com/assets/colab-badge.svg)](https://colab.research.google.com/github/langchain-ai/langchain-academy/blob/main/module-4/sub-graph.ipynb) [![Open in LangChain Academy](https://cdn.prod.website-files.com/65b8cd72835ceeacd4449a53/66e9eba12c7b7688aa3dbb5e_LCA-badge-green.svg)](https://academy.langchain.com/courses/take/intro-to-langgraph/lessons/58239937-lesson-2-sub-graphs)\n",
-    "\n",
-    "## Overview\n",
-    "\n",
-    "이 튜토리얼은 Adaptive RAG(Adaptive Retrieval-Augmented Generation)의 구현을 다룹니다. \n",
-    "\n",
-    "Adaptive RAG는 쿼리 분석과 능동적/자기 수정 RAG를 결합하여 다양한 데이터 소스에서 정보를 검색하고 생성하는 전략입니다. \n",
-    "\n",
-    "이 튜토리얼에서는 LangGraph를 사용하여 웹 검색과 자기 수정 RAG 간의 라우팅을 구현합니다.\n",
-    "\n",
-    "![adaptive-rag](./assets/langgraph-adaptive-rag.png)\n",
-    "\n",
-    "**Adaptive RAG**는 **RAG**의 전략으로, Query Construction 과 Self-Reflective RAG 을 결합합니다.\n",
-    "\n",
-    "[논문: Adaptive-RAG: Learning to Adapt Retrieval-Augmented Large Language Models through Question Complexity](https://arxiv.org/abs/2403.14403) 에서는 쿼리 분석을 통해 다음과 같은 라우팅을 수행합니다.\n",
-    "\n",
-    "- `No Retrieval`\n",
-    "- `Single-shot RAG`\n",
-    "- `Iterative RAG`\n",
-    "\n",
-    "이번 튜토리얼에서는 LangGraph를 사용하여 다음과 같은 라우팅을 수행하는 예제를 구현합니다.\n",
-    "\n",
-    "- **Web Search**: 최신 이벤트와 관련된 질문에 사용\n",
-    "- **Self-Reflective RAG**: 인덱스와 관련된 질문에 사용\n",
-    "\n",
-    "### Table of Contents\n",
-    "\n",
-    "- [Overview](#overview)\n",
-    "- [Environement Setup](#environment-setup)\n",
-    "- [Create a basic PDF-based Retrieval Chain](#create-a-basic-pdf-based-retrieval-chain)\n",
-    "- [Query routing and document evaluation](#query-routing-and-document-evaluation)\n",
-    "- [Tools](#tools)\n",
-    "- [Graph Construction](#graph-construction)\n",
-    "- [Define Graph Flows](#define-graph-flows)\n",
-    "- [Define Nodes](#define-nodes)\n",
-    "- [Graph Construction](#graph-construction)\n",
-    "- [Execute Graph](#execute-graph)\n",
-    "\n",
-    "### References\n",
-    "\n",
-    "- [LangChain: Query Construction](https://blog.langchain.dev/query-construction/)\n",
-    "- [LangGraph: Self-Reflective RAG](https://blog.langchain.dev/agentic-rag-with-langgraph/)\n",
-    "- [Adaptive-RAG: Learning to Adapt Retrieval-Augmented Large Language Models through Question Complexity](https://arxiv.org/abs/2403.14403)\n",
-    "----"
-   ]
+    {
+      "cell_type": "code",
+      "execution_count": null,
+      "id": "e25d23b6",
+      "metadata": {},
+      "outputs": [],
+      "source": [
+        "# 질문 입력\n",
+        "inputs = {\n",
+        "    \"question\": \"2024년 노벨 문학상 수상자는 누구인가요?\",\n",
+        "}\n",
+        "\n",
+        "# 그래프 실행\n",
+        "stream_graph(app, inputs, config, [\"agent\", \"rewrite\", \"generate\"])"
+      ]
+    }
+  ],
+  "metadata": {
+    "kernelspec": {
+      "display_name": "langchain-kr-lwwSZlnu-py3.11",
+      "language": "python",
+      "name": "python3"
+    },
+    "language_info": {
+      "codemirror_mode": {
+        "name": "ipython",
+        "version": 3
+      },
+      "file_extension": ".py",
+      "mimetype": "text/x-python",
+      "name": "python",
+      "nbconvert_exporter": "python",
+      "pygments_lexer": "ipython3",
+      "version": "3.11.10"
+    }
   },
   {
    "cell_type": "markdown",
@@ -1184,7 +1159,6 @@
    "id": "f25ec196",
    "metadata": {},
    "outputs": [
->>>>>>> bf9b9083
     {
      "name": "stderr",
      "output_type": "stream",
