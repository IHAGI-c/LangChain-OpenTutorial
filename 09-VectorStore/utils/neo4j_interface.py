import neo4j
<<<<<<< HEAD
from .vectorstore_interface import DocumentManagerInterface
=======
from vectorstore_interface import DocumentManagerInterface
>>>>>>> 9bf5b0e8
from langchain_core.documents import Document
from typing import List, Union, Dict, Any, Optional, Iterable
from concurrent.futures import ThreadPoolExecutor, as_completed
from tqdm.auto import tqdm
from hashlib import md5
import os, time


<<<<<<< HEAD
=======

>>>>>>> 9bf5b0e8
class Neo4jDBManager(DocumentManagerInterface):
    def __init__(self, client, index_name, embedding):
        self.index_name = index_name
        self.client = client
        self.embedding = embedding
<<<<<<< HEAD
        self.is_neo4j_above_523 = self.check_neo4j_version()
=======
>>>>>>> 9bf5b0e8
        self.get_index_info()

    def check_neo4j_version(self):
        db_data = self.client.execute_query("CALL dbms.components()")
        version = db_data[0][0]["versions"][0]

        if "aura" in version:
            version_tuple = tuple(map(int, version.split("-")[0].split("."))) + (0,)
        else:
            version_tuple = tuple(map(int, version.split(".")))

        target_version = (5, 11, 0)

        if version_tuple < target_version:
            raise ValueError(
                "Version index is only supported in Neo4j version 5.11 or greater"
            )

        if version_tuple >= (5, 23, 0):
            return True
        else:
            return False

    def get_index_info(self):
        info_query = f"SHOW INDEX YIELD * WHERE name='{self.index_name}' RETURN labelsOrTypes, properties"
        info = self.client.execute_query(info_query).records[0]
        self.node_label = info["labelsOrTypes"][0]
        self.embedding_node_property = info["properties"][0]
        self.text_node_property = "text"

<<<<<<< HEAD
    def _embed_doc(self, texts) -> List[float]:
        """
        Embed texts

        Args:
        - texts: List of text

        Return:
        List of floats.
        """

        embedded = self.embedding.embed_documents(texts)
        return embedded

    def upsert(
        self,
        texts: Iterable[str],
        metadatas: Optional[list[dict]] = None,
        ids: Optional[List[str]] = None,
        **kwargs: Any,
    ) -> List[str]:
        """
        Upsert documents into the Neo4j vectorstore

        Args:
        - texts: List of text. If ids is not provided, will create id based on the lowered text.
        - metadats: Optional. List of metadata. Default is None.
        - ids: Optional. List of id.

        Return:
        ids of upserted documents.
        """

        if ids is not None:
            assert len(ids) == len(
                texts
            ), "The length of ids and texts must be the same."

        elif ids is None:
            ids = [md5(text.lower().encode("utf-8")).hexdigest() for text in texts]

        embeds = self._embed_doc(texts)

        parameters = {
            "data": [
                {"text": text, "metadata": metadata, "embedding": embedded, "id": id}
                for text, metadata, embedded, id in zip(texts, metadatas, embeds, ids)
            ]
        }

        if self.is_neo4j_above_523:
            call_prefix = "CALL (row) { "
        else:
            call_prefix = "CALL { WITH row "

        import_query = (
            "UNWIND $data AS row "
            f"{call_prefix}"
            f"MERGE (c:`{self.node_label}` {{id: row.id}}) "
            "WITH c, row "
            f"CALL db.create.setNodeVectorProperty(c, "
            f"'{self.embedding_node_property}', row.embedding) "
            f"SET c.`{self.text_node_property}` = row.text "
            "SET c += row.metadata "
            "} IN TRANSACTIONS OF 1000 ROWS "
        )
        try:
            self.client.execute_query(import_query, parameters_=parameters)
        except Exception as e:
            if "can only be executed in an implicit transaction" in str(e):
                self.client.session().run(neo4j.Query(text=import_query), parameters)
            elif "failed to obtain a connection from the pool" in str(e):
                time.sleep(10)
                self.client.session().run(neo4j.Query(text=import_query), parameters)

        return ids

    def upsert_parallel(
        self, texts, metadatas=None, ids=None, batch_size=32, workers=10, **kwargs
    ):
        if ids is not None:
            assert len(ids) == len(texts), "Size of documents and ids must be the same"

        elif ids is None:
            ids = [md5(text.lower().encode("utf-8")).hexdigest() for text in texts]

        if batch_size > len(texts):
            batch_size = len(texts)

        text_batches = [
            texts[i : i + batch_size] for i in range(0, len(texts), batch_size)
        ]
        id_batches = [ids[i : i + batch_size] for i in range(0, len(texts), batch_size)]
        meta_batches = [
            metadatas[i : i + batch_size] for i in range(0, len(texts), batch_size)
        ]

        with ThreadPoolExecutor(max_workers=workers) as exe:
            futures = [
                exe.submit(
                    self.upsert, texts=text_batch, metadatas=meta_batch, ids=id_batch
                )
                for text_batch, meta_batch, id_batch in zip(
                    text_batches, meta_batches, id_batches
                )
            ]
            results = []

            for future in as_completed(futures):
                result = future.result()
                if result:
                    results.extend(result)

        return results

    def search(self, query, k=10, **kwargs):
        embeded_query = self.embedding.embed_query(query)
        search_query = (
            f"MATCH (n:`{self.node_label}`) "
            f"WITH n, vector.similarity.cosine($embedded, n.embedding) AS score "
            f"ORDER BY score DESC "
            f"RETURN score, "
            f"n {{.*, `{self.embedding_node_property}`: Null}} AS metadata LIMIT $k "
        )

        parameters = {
            "k": k,
            "embedded": embeded_query,
        }

        try:
            _result = self.client.execute_query(search_query, parameters_=parameters)
        except Exception as e:
            _result = self.client.session(database="neo4j").run(
                neo4j.Query(text=search_query), parameters
            )

        result = []
        for _r in _result.records:
            result.append(
                {
                    "text": _r["metadata"].pop("text"),
                    "metadata": _r["metadata"],
                    "score": round(float(_r["score"]), 3),
                }
            )

        return result

    def delete(self, ids=None, filters=None, **kwargs):
        """
        Delete items by ids of filters.
        If ids and filters are both none, will delete all items in the index.
        If both are given, filters preceeds ids.

        Args:
        - ids: Delete items matching ids. Default is None
        - filters: Delete filters matching filters. Default is None

        Return:
        - True if deletion was successful
        - Raise error if deletion failed.
        """

        prefix_query = f"MATCH (n:{self.node_label})\n"

        delete_key = "all"

        if filters is not None:
            delete_key = "by filters"
            filter_queries = []
            for k, v in filters.items():
                if not isinstance(v, list):
                    v = [v]
                filter_queries.append(f"n.{k} IN {v}")
            filter_query = " AND ".join(filter_queries)

            delete_query = prefix_query + " WHERE " + filter_query + "\nDETACH DELETE n"

        elif filters is None and ids is not None:
            delete_key = "by ids"
            if not isinstance(ids, list):
                ids = [ids]
            filter_query = f"n.id IN {ids}"

            delete_query = prefix_query + " WHERE " + filter_query + "\nDETACH DELETE n"

        elif filters is None and ids is None:
            delete_query = prefix_query + "DETACH DELETE n"

        try:
            self.client.execute_query(delete_query)
        except Exception as e:
            print(f"Delete {delete_key} failed")
            raise e
        else:
            return True


METRIC = {
    "cosine": "COSINE",
    "euclidean": "EUCLIDEAN",
}


class Neo4jIndexManager:
    def __init__(self, client):
        self.client = client

    def list_indexes(self):
        """
        Return names of indexes in Neo4j DB
        """
        list_query = "SHOW INDEXES"
        indexes = self.client.execute_query(list_query)

        return [record["name"] for record in indexes.records]

    def delete_index(self, index_name):
        """Delete index

        Args:
            - index_name : index name to delete.

        Returns:
            True if index deleted successfully.
            If error occured, will raise error.
        """
        query = f"DROP INDEX {index_name}"
        if self.get_index(index_name) is None:
            return f"{index_name} does not exists"

        try:
            self.client.execute_query(query)
        except Exception as e:
            print(f"Drop index {index_name} failed")
            raise e
        else:
            return True

    def create_index(
        self,
        embedding,
        index_name: str = "vector",
        metric: str = "cosine",
        node_label: str = "Chunk",
        **kwargs,
    ):
        """Create new vector index in Neo4j.

        Args:
            - index_name : Index name for new index. Default is `vector`
            - node_label : Node label for nodes in the index. Default is `Chunk`
            - embedding_node_property : Name for embedding. Default is `embedding`
            - metric : Distance used to calculate similarity. Default is `cosine`.
                Supports `cosine`, `euclidean`, `maxinnerproduct`, `dotproduct`, `jaccard`

        Returns:
            - returns True if index is created successfully
        """
        assert metric in METRIC.keys(), f"Choose metric among {list(METRIC.keys())}"

        self.embedding_node_property = kwargs.get(
            "embedding_node_property", "embedding"
        )

        self.metric = METRIC[metric.lower()]
        self.index_name = index_name
        self.node_label = node_label
        self.text_node_property = kwargs.get("text_node_property", "text")
        dimension = len(embedding.embed_query("foo"))

        index_query = (
            f"CREATE VECTOR INDEX {index_name} IF NOT EXISTS "
            f"FOR (m:`{node_label}`) ON m.`{self.embedding_node_property}` "
            "OPTIONS { indexConfig: { "
            "`vector.dimensions`: toInteger($embedding_dimension), "
            "`vector.similarity_function`: $similarity_metric }}"
        )

        parameters = {
            "embedding_dimension": dimension,
            "similarity_metric": self.metric,
        }

        try:
            self.client.execute_query(
                index_query, parameters_=parameters, database="neo4j"
            )
        except Exception as e:
            print("Failed to create index")
            print(e)
            raise e

        else:
            info_str = (
                f"Index name: {index_name}",
                f"Node label: {node_label}",
                f"Similarity metric: {self.metric}",
                f"Embedding dimension: {dimension}",
                f"Embedding node property: {self.embedding_node_property}",
                f"Text node property: {self.text_node_property}",
            )
            print("Created index information")
            print(info_str)
            return True

    def get_index(self, index_name: str) -> Dict:
        """Get information for given index name

        Args:
            - index_name : index name to get information.

        Returns:
            Information about the index.
        """
        query = f"""
        SHOW INDEXES YIELD * WHERE name='{index_name}'
        """

        try:
            result = self.client.execute_query(query)
        except Exception as e:
            print("error occured while get index information")
            raise e
        else:
            if len(result.records) == 0:
                return None
            result = {k: result.records[0][k] for k in result.keys}
        return result

=======
    def upsert(
        self,
        texts: Iterable[str],
        metadatas: Optional[list[dict]] = None,
        ids: Optional[List[str]] = None,
        **kwargs: Any,
    ) -> List[str]:
        """
        Upsert documents into the Neo4j vectorstore

        Args:
        - texts: List of text. If ids is not provided, will create id based on the lowered text.
        - metadats: Optional. List of metadata. Default is None.
        - ids: Optional. List of id.

        Return:
        ids of upserted documents.
        """
        if ids is not None:
            assert len(ids) == len(
                texts
            ), "The length of ids and texts must be the same."

>>>>>>> 9bf5b0e8
<|MERGE_RESOLUTION|>--- conflicted
+++ resolved
@@ -1,414 +1,377 @@
-import neo4j
-<<<<<<< HEAD
-from .vectorstore_interface import DocumentManagerInterface
-=======
-from vectorstore_interface import DocumentManagerInterface
->>>>>>> 9bf5b0e8
-from langchain_core.documents import Document
-from typing import List, Union, Dict, Any, Optional, Iterable
-from concurrent.futures import ThreadPoolExecutor, as_completed
-from tqdm.auto import tqdm
-from hashlib import md5
-import os, time
-
-
-<<<<<<< HEAD
-=======
-
->>>>>>> 9bf5b0e8
-class Neo4jDBManager(DocumentManagerInterface):
-    def __init__(self, client, index_name, embedding):
-        self.index_name = index_name
-        self.client = client
-        self.embedding = embedding
-<<<<<<< HEAD
-        self.is_neo4j_above_523 = self.check_neo4j_version()
-=======
->>>>>>> 9bf5b0e8
-        self.get_index_info()
-
-    def check_neo4j_version(self):
-        db_data = self.client.execute_query("CALL dbms.components()")
-        version = db_data[0][0]["versions"][0]
-
-        if "aura" in version:
-            version_tuple = tuple(map(int, version.split("-")[0].split("."))) + (0,)
-        else:
-            version_tuple = tuple(map(int, version.split(".")))
-
-        target_version = (5, 11, 0)
-
-        if version_tuple < target_version:
-            raise ValueError(
-                "Version index is only supported in Neo4j version 5.11 or greater"
-            )
-
-        if version_tuple >= (5, 23, 0):
-            return True
-        else:
-            return False
-
-    def get_index_info(self):
-        info_query = f"SHOW INDEX YIELD * WHERE name='{self.index_name}' RETURN labelsOrTypes, properties"
-        info = self.client.execute_query(info_query).records[0]
-        self.node_label = info["labelsOrTypes"][0]
-        self.embedding_node_property = info["properties"][0]
-        self.text_node_property = "text"
-
-<<<<<<< HEAD
-    def _embed_doc(self, texts) -> List[float]:
-        """
-        Embed texts
-
-        Args:
-        - texts: List of text
-
-        Return:
-        List of floats.
-        """
-
-        embedded = self.embedding.embed_documents(texts)
-        return embedded
-
-    def upsert(
-        self,
-        texts: Iterable[str],
-        metadatas: Optional[list[dict]] = None,
-        ids: Optional[List[str]] = None,
-        **kwargs: Any,
-    ) -> List[str]:
-        """
-        Upsert documents into the Neo4j vectorstore
-
-        Args:
-        - texts: List of text. If ids is not provided, will create id based on the lowered text.
-        - metadats: Optional. List of metadata. Default is None.
-        - ids: Optional. List of id.
-
-        Return:
-        ids of upserted documents.
-        """
-
-        if ids is not None:
-            assert len(ids) == len(
-                texts
-            ), "The length of ids and texts must be the same."
-
-        elif ids is None:
-            ids = [md5(text.lower().encode("utf-8")).hexdigest() for text in texts]
-
-        embeds = self._embed_doc(texts)
-
-        parameters = {
-            "data": [
-                {"text": text, "metadata": metadata, "embedding": embedded, "id": id}
-                for text, metadata, embedded, id in zip(texts, metadatas, embeds, ids)
-            ]
-        }
-
-        if self.is_neo4j_above_523:
-            call_prefix = "CALL (row) { "
-        else:
-            call_prefix = "CALL { WITH row "
-
-        import_query = (
-            "UNWIND $data AS row "
-            f"{call_prefix}"
-            f"MERGE (c:`{self.node_label}` {{id: row.id}}) "
-            "WITH c, row "
-            f"CALL db.create.setNodeVectorProperty(c, "
-            f"'{self.embedding_node_property}', row.embedding) "
-            f"SET c.`{self.text_node_property}` = row.text "
-            "SET c += row.metadata "
-            "} IN TRANSACTIONS OF 1000 ROWS "
-        )
-        try:
-            self.client.execute_query(import_query, parameters_=parameters)
-        except Exception as e:
-            if "can only be executed in an implicit transaction" in str(e):
-                self.client.session().run(neo4j.Query(text=import_query), parameters)
-            elif "failed to obtain a connection from the pool" in str(e):
-                time.sleep(10)
-                self.client.session().run(neo4j.Query(text=import_query), parameters)
-
-        return ids
-
-    def upsert_parallel(
-        self, texts, metadatas=None, ids=None, batch_size=32, workers=10, **kwargs
-    ):
-        if ids is not None:
-            assert len(ids) == len(texts), "Size of documents and ids must be the same"
-
-        elif ids is None:
-            ids = [md5(text.lower().encode("utf-8")).hexdigest() for text in texts]
-
-        if batch_size > len(texts):
-            batch_size = len(texts)
-
-        text_batches = [
-            texts[i : i + batch_size] for i in range(0, len(texts), batch_size)
-        ]
-        id_batches = [ids[i : i + batch_size] for i in range(0, len(texts), batch_size)]
-        meta_batches = [
-            metadatas[i : i + batch_size] for i in range(0, len(texts), batch_size)
-        ]
-
-        with ThreadPoolExecutor(max_workers=workers) as exe:
-            futures = [
-                exe.submit(
-                    self.upsert, texts=text_batch, metadatas=meta_batch, ids=id_batch
-                )
-                for text_batch, meta_batch, id_batch in zip(
-                    text_batches, meta_batches, id_batches
-                )
-            ]
-            results = []
-
-            for future in as_completed(futures):
-                result = future.result()
-                if result:
-                    results.extend(result)
-
-        return results
-
-    def search(self, query, k=10, **kwargs):
-        embeded_query = self.embedding.embed_query(query)
-        search_query = (
-            f"MATCH (n:`{self.node_label}`) "
-            f"WITH n, vector.similarity.cosine($embedded, n.embedding) AS score "
-            f"ORDER BY score DESC "
-            f"RETURN score, "
-            f"n {{.*, `{self.embedding_node_property}`: Null}} AS metadata LIMIT $k "
-        )
-
-        parameters = {
-            "k": k,
-            "embedded": embeded_query,
-        }
-
-        try:
-            _result = self.client.execute_query(search_query, parameters_=parameters)
-        except Exception as e:
-            _result = self.client.session(database="neo4j").run(
-                neo4j.Query(text=search_query), parameters
-            )
-
-        result = []
-        for _r in _result.records:
-            result.append(
-                {
-                    "text": _r["metadata"].pop("text"),
-                    "metadata": _r["metadata"],
-                    "score": round(float(_r["score"]), 3),
-                }
-            )
-
-        return result
-
-    def delete(self, ids=None, filters=None, **kwargs):
-        """
-        Delete items by ids of filters.
-        If ids and filters are both none, will delete all items in the index.
-        If both are given, filters preceeds ids.
-
-        Args:
-        - ids: Delete items matching ids. Default is None
-        - filters: Delete filters matching filters. Default is None
-
-        Return:
-        - True if deletion was successful
-        - Raise error if deletion failed.
-        """
-
-        prefix_query = f"MATCH (n:{self.node_label})\n"
-
-        delete_key = "all"
-
-        if filters is not None:
-            delete_key = "by filters"
-            filter_queries = []
-            for k, v in filters.items():
-                if not isinstance(v, list):
-                    v = [v]
-                filter_queries.append(f"n.{k} IN {v}")
-            filter_query = " AND ".join(filter_queries)
-
-            delete_query = prefix_query + " WHERE " + filter_query + "\nDETACH DELETE n"
-
-        elif filters is None and ids is not None:
-            delete_key = "by ids"
-            if not isinstance(ids, list):
-                ids = [ids]
-            filter_query = f"n.id IN {ids}"
-
-            delete_query = prefix_query + " WHERE " + filter_query + "\nDETACH DELETE n"
-
-        elif filters is None and ids is None:
-            delete_query = prefix_query + "DETACH DELETE n"
-
-        try:
-            self.client.execute_query(delete_query)
-        except Exception as e:
-            print(f"Delete {delete_key} failed")
-            raise e
-        else:
-            return True
-
-
-METRIC = {
-    "cosine": "COSINE",
-    "euclidean": "EUCLIDEAN",
-}
-
-
-class Neo4jIndexManager:
-    def __init__(self, client):
-        self.client = client
-
-    def list_indexes(self):
-        """
-        Return names of indexes in Neo4j DB
-        """
-        list_query = "SHOW INDEXES"
-        indexes = self.client.execute_query(list_query)
-
-        return [record["name"] for record in indexes.records]
-
-    def delete_index(self, index_name):
-        """Delete index
-
-        Args:
-            - index_name : index name to delete.
-
-        Returns:
-            True if index deleted successfully.
-            If error occured, will raise error.
-        """
-        query = f"DROP INDEX {index_name}"
-        if self.get_index(index_name) is None:
-            return f"{index_name} does not exists"
-
-        try:
-            self.client.execute_query(query)
-        except Exception as e:
-            print(f"Drop index {index_name} failed")
-            raise e
-        else:
-            return True
-
-    def create_index(
-        self,
-        embedding,
-        index_name: str = "vector",
-        metric: str = "cosine",
-        node_label: str = "Chunk",
-        **kwargs,
-    ):
-        """Create new vector index in Neo4j.
-
-        Args:
-            - index_name : Index name for new index. Default is `vector`
-            - node_label : Node label for nodes in the index. Default is `Chunk`
-            - embedding_node_property : Name for embedding. Default is `embedding`
-            - metric : Distance used to calculate similarity. Default is `cosine`.
-                Supports `cosine`, `euclidean`, `maxinnerproduct`, `dotproduct`, `jaccard`
-
-        Returns:
-            - returns True if index is created successfully
-        """
-        assert metric in METRIC.keys(), f"Choose metric among {list(METRIC.keys())}"
-
-        self.embedding_node_property = kwargs.get(
-            "embedding_node_property", "embedding"
-        )
-
-        self.metric = METRIC[metric.lower()]
-        self.index_name = index_name
-        self.node_label = node_label
-        self.text_node_property = kwargs.get("text_node_property", "text")
-        dimension = len(embedding.embed_query("foo"))
-
-        index_query = (
-            f"CREATE VECTOR INDEX {index_name} IF NOT EXISTS "
-            f"FOR (m:`{node_label}`) ON m.`{self.embedding_node_property}` "
-            "OPTIONS { indexConfig: { "
-            "`vector.dimensions`: toInteger($embedding_dimension), "
-            "`vector.similarity_function`: $similarity_metric }}"
-        )
-
-        parameters = {
-            "embedding_dimension": dimension,
-            "similarity_metric": self.metric,
-        }
-
-        try:
-            self.client.execute_query(
-                index_query, parameters_=parameters, database="neo4j"
-            )
-        except Exception as e:
-            print("Failed to create index")
-            print(e)
-            raise e
-
-        else:
-            info_str = (
-                f"Index name: {index_name}",
-                f"Node label: {node_label}",
-                f"Similarity metric: {self.metric}",
-                f"Embedding dimension: {dimension}",
-                f"Embedding node property: {self.embedding_node_property}",
-                f"Text node property: {self.text_node_property}",
-            )
-            print("Created index information")
-            print(info_str)
-            return True
-
-    def get_index(self, index_name: str) -> Dict:
-        """Get information for given index name
-
-        Args:
-            - index_name : index name to get information.
-
-        Returns:
-            Information about the index.
-        """
-        query = f"""
-        SHOW INDEXES YIELD * WHERE name='{index_name}'
-        """
-
-        try:
-            result = self.client.execute_query(query)
-        except Exception as e:
-            print("error occured while get index information")
-            raise e
-        else:
-            if len(result.records) == 0:
-                return None
-            result = {k: result.records[0][k] for k in result.keys}
-        return result
-
-=======
-    def upsert(
-        self,
-        texts: Iterable[str],
-        metadatas: Optional[list[dict]] = None,
-        ids: Optional[List[str]] = None,
-        **kwargs: Any,
-    ) -> List[str]:
-        """
-        Upsert documents into the Neo4j vectorstore
-
-        Args:
-        - texts: List of text. If ids is not provided, will create id based on the lowered text.
-        - metadats: Optional. List of metadata. Default is None.
-        - ids: Optional. List of id.
-
-        Return:
-        ids of upserted documents.
-        """
-        if ids is not None:
-            assert len(ids) == len(
-                texts
-            ), "The length of ids and texts must be the same."
-
->>>>>>> 9bf5b0e8
+import neo4j
+from .vectorstore_interface import DocumentManagerInterface
+from langchain_core.documents import Document
+from typing import List, Union, Dict, Any, Optional, Iterable
+from typing import List, Union, Dict, Any, Optional, Iterable
+from concurrent.futures import ThreadPoolExecutor, as_completed
+from tqdm.auto import tqdm
+from hashlib import md5
+import os, time
+
+
+class Neo4jDBManager(DocumentManagerInterface):
+    def __init__(self, client, index_name, embedding):
+        self.index_name = index_name
+        self.client = client
+        self.embedding = embedding
+        self.is_neo4j_above_523 = self.check_neo4j_version()
+        self.get_index_info()
+
+    def check_neo4j_version(self):
+        db_data = self.client.execute_query("CALL dbms.components()")
+        version = db_data[0][0]["versions"][0]
+
+        if "aura" in version:
+            version_tuple = tuple(map(int, version.split("-")[0].split("."))) + (0,)
+        else:
+            version_tuple = tuple(map(int, version.split(".")))
+
+        target_version = (5, 11, 0)
+
+        if version_tuple < target_version:
+            raise ValueError(
+                "Version index is only supported in Neo4j version 5.11 or greater"
+            )
+
+        if version_tuple >= (5, 23, 0):
+            return True
+        else:
+            return False
+
+    def get_index_info(self):
+        info_query = f"SHOW INDEX YIELD * WHERE name='{self.index_name}' RETURN labelsOrTypes, properties"
+        info = self.client.execute_query(info_query).records[0]
+        self.node_label = info["labelsOrTypes"][0]
+        self.embedding_node_property = info["properties"][0]
+        self.text_node_property = "text"
+
+    def _embed_doc(self, texts) -> List[float]:
+        """
+        Embed texts
+
+        Args:
+        - texts: List of text
+
+        Return:
+        List of floats.
+        """
+
+        embedded = self.embedding.embed_documents(texts)
+        return embedded
+
+    def upsert(
+        self,
+        texts: Iterable[str],
+        metadatas: Optional[list[dict]] = None,
+        ids: Optional[List[str]] = None,
+        **kwargs: Any,
+    ) -> List[str]:
+        """
+        Upsert documents into the Neo4j vectorstore
+
+        Args:
+        - texts: List of text. If ids is not provided, will create id based on the lowered text.
+        - metadats: Optional. List of metadata. Default is None.
+        - ids: Optional. List of id.
+
+        Return:
+        ids of upserted documents.
+        """
+
+        if ids is not None:
+            assert len(ids) == len(
+                texts
+            ), "The length of ids and texts must be the same."
+
+        elif ids is None:
+            ids = [md5(text.lower().encode("utf-8")).hexdigest() for text in texts]
+
+        embeds = self._embed_doc(texts)
+
+        parameters = {
+            "data": [
+                {"text": text, "metadata": metadata, "embedding": embedded, "id": id}
+                for text, metadata, embedded, id in zip(texts, metadatas, embeds, ids)
+            ]
+        }
+
+        if self.is_neo4j_above_523:
+            call_prefix = "CALL (row) { "
+        else:
+            call_prefix = "CALL { WITH row "
+
+        import_query = (
+            "UNWIND $data AS row "
+            f"{call_prefix}"
+            f"MERGE (c:`{self.node_label}` {{id: row.id}}) "
+            "WITH c, row "
+            f"CALL db.create.setNodeVectorProperty(c, "
+            f"'{self.embedding_node_property}', row.embedding) "
+            f"SET c.`{self.text_node_property}` = row.text "
+            "SET c += row.metadata "
+            "} IN TRANSACTIONS OF 1000 ROWS "
+        )
+        try:
+            self.client.execute_query(import_query, parameters_=parameters)
+        except Exception as e:
+            if "can only be executed in an implicit transaction" in str(e):
+                self.client.session().run(neo4j.Query(text=import_query), parameters)
+            elif "failed to obtain a connection from the pool" in str(e):
+                time.sleep(10)
+                self.client.session().run(neo4j.Query(text=import_query), parameters)
+
+        return ids
+
+    def upsert_parallel(
+        self, texts, metadatas=None, ids=None, batch_size=32, workers=10, **kwargs
+    ):
+        if ids is not None:
+            assert len(ids) == len(texts), "Size of documents and ids must be the same"
+
+        elif ids is None:
+            ids = [md5(text.lower().encode("utf-8")).hexdigest() for text in texts]
+
+        if batch_size > len(texts):
+            batch_size = len(texts)
+
+        text_batches = [
+            texts[i : i + batch_size] for i in range(0, len(texts), batch_size)
+        ]
+        id_batches = [ids[i : i + batch_size] for i in range(0, len(texts), batch_size)]
+        meta_batches = [
+            metadatas[i : i + batch_size] for i in range(0, len(texts), batch_size)
+        ]
+
+        with ThreadPoolExecutor(max_workers=workers) as exe:
+            futures = [
+                exe.submit(
+                    self.upsert, texts=text_batch, metadatas=meta_batch, ids=id_batch
+                )
+                for text_batch, meta_batch, id_batch in zip(
+                    text_batches, meta_batches, id_batches
+                )
+            ]
+            results = []
+
+            for future in as_completed(futures):
+                result = future.result()
+                if result:
+                    results.extend(result)
+
+        return results
+
+    def search(self, query, k=10, **kwargs):
+        embeded_query = self.embedding.embed_query(query)
+        search_query = (
+            f"MATCH (n:`{self.node_label}`) "
+            f"WITH n, vector.similarity.cosine($embedded, n.embedding) AS score "
+            f"ORDER BY score DESC "
+            f"RETURN score, "
+            f"n {{.*, `{self.embedding_node_property}`: Null}} AS metadata LIMIT $k "
+        )
+
+        parameters = {
+            "k": k,
+            "embedded": embeded_query,
+        }
+
+        try:
+            _result = self.client.execute_query(search_query, parameters_=parameters)
+        except Exception as e:
+            _result = self.client.session(database="neo4j").run(
+                neo4j.Query(text=search_query), parameters
+            )
+
+        result = []
+        for _r in _result.records:
+            result.append(
+                {
+                    "text": _r["metadata"].pop("text"),
+                    "metadata": _r["metadata"],
+                    "score": round(float(_r["score"]), 3),
+                }
+            )
+
+        return result
+
+    def delete(self, ids=None, filters=None, **kwargs):
+        """
+        Delete items by ids of filters.
+        If ids and filters are both none, will delete all items in the index.
+        If both are given, filters preceeds ids.
+
+        Args:
+        - ids: Delete items matching ids. Default is None
+        - filters: Delete filters matching filters. Default is None
+
+        Return:
+        - True if deletion was successful
+        - Raise error if deletion failed.
+        """
+
+        prefix_query = f"MATCH (n:{self.node_label})\n"
+
+        delete_key = "all"
+
+        if filters is not None:
+            delete_key = "by filters"
+            filter_queries = []
+            for k, v in filters.items():
+                if not isinstance(v, list):
+                    v = [v]
+                filter_queries.append(f"n.{k} IN {v}")
+            filter_query = " AND ".join(filter_queries)
+
+            delete_query = prefix_query + " WHERE " + filter_query + "\nDETACH DELETE n"
+
+        elif filters is None and ids is not None:
+            delete_key = "by ids"
+            if not isinstance(ids, list):
+                ids = [ids]
+            filter_query = f"n.id IN {ids}"
+
+            delete_query = prefix_query + " WHERE " + filter_query + "\nDETACH DELETE n"
+
+        elif filters is None and ids is None:
+            delete_query = prefix_query + "DETACH DELETE n"
+
+        try:
+            self.client.execute_query(delete_query)
+        except Exception as e:
+            print(f"Delete {delete_key} failed")
+            raise e
+        else:
+            return True
+
+
+METRIC = {
+    "cosine": "COSINE",
+    "euclidean": "EUCLIDEAN",
+}
+
+
+class Neo4jIndexManager:
+    def __init__(self, client):
+        self.client = client
+
+    def list_indexes(self):
+        """
+        Return names of indexes in Neo4j DB
+        """
+        list_query = "SHOW INDEXES"
+        indexes = self.client.execute_query(list_query)
+
+        return [record["name"] for record in indexes.records]
+
+    def delete_index(self, index_name):
+        """Delete index
+
+        Args:
+            - index_name : index name to delete.
+
+        Returns:
+            True if index deleted successfully.
+            If error occured, will raise error.
+        """
+        query = f"DROP INDEX {index_name}"
+        if self.get_index(index_name) is None:
+            return f"{index_name} does not exists"
+
+        try:
+            self.client.execute_query(query)
+        except Exception as e:
+            print(f"Drop index {index_name} failed")
+            raise e
+        else:
+            return True
+
+    def create_index(
+        self,
+        embedding,
+        index_name: str = "vector",
+        metric: str = "cosine",
+        node_label: str = "Chunk",
+        **kwargs,
+    ):
+        """Create new vector index in Neo4j.
+
+        Args:
+            - index_name : Index name for new index. Default is `vector`
+            - node_label : Node label for nodes in the index. Default is `Chunk`
+            - embedding_node_property : Name for embedding. Default is `embedding`
+            - metric : Distance used to calculate similarity. Default is `cosine`.
+                Supports `cosine`, `euclidean`, `maxinnerproduct`, `dotproduct`, `jaccard`
+
+        Returns:
+            - returns True if index is created successfully
+        """
+        assert metric in METRIC.keys(), f"Choose metric among {list(METRIC.keys())}"
+
+        self.embedding_node_property = kwargs.get(
+            "embedding_node_property", "embedding"
+        )
+
+        self.metric = METRIC[metric.lower()]
+        self.index_name = index_name
+        self.node_label = node_label
+        self.text_node_property = kwargs.get("text_node_property", "text")
+        dimension = len(embedding.embed_query("foo"))
+
+        index_query = (
+            f"CREATE VECTOR INDEX {index_name} IF NOT EXISTS "
+            f"FOR (m:`{node_label}`) ON m.`{self.embedding_node_property}` "
+            "OPTIONS { indexConfig: { "
+            "`vector.dimensions`: toInteger($embedding_dimension), "
+            "`vector.similarity_function`: $similarity_metric }}"
+        )
+
+        parameters = {
+            "embedding_dimension": dimension,
+            "similarity_metric": self.metric,
+        }
+
+        try:
+            self.client.execute_query(
+                index_query, parameters_=parameters, database="neo4j"
+            )
+        except Exception as e:
+            print("Failed to create index")
+            print(e)
+            raise e
+
+        else:
+            info_str = (
+                f"Index name: {index_name}",
+                f"Node label: {node_label}",
+                f"Similarity metric: {self.metric}",
+                f"Embedding dimension: {dimension}",
+                f"Embedding node property: {self.embedding_node_property}",
+                f"Text node property: {self.text_node_property}",
+            )
+            print("Created index information")
+            print(info_str)
+            return True
+
+    def get_index(self, index_name: str) -> Dict:
+        """Get information for given index name
+
+        Args:
+            - index_name : index name to get information.
+
+        Returns:
+            Information about the index.
+        """
+        query = f"""
+        SHOW INDEXES YIELD * WHERE name='{index_name}'
+        """
+
+        try:
+            result = self.client.execute_query(query)
+        except Exception as e:
+            print("error occured while get index information")
+            raise e
+        else:
+            if len(result.records) == 0:
+                return None
+            result = {k: result.records[0][k] for k in result.keys}
+        return result