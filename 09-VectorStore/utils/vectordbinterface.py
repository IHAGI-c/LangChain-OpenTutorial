--- conflicted
+++ resolved
@@ -2,13 +2,6 @@
 from typing import Any, Dict, Optional, List, Iterable
 from langchain_core.documents import Document
 
-<<<<<<< HEAD
-
-# ==========================================
-# 1️⃣ 인덱스 관리 인터페이스
-# ==========================================
-=======
->>>>>>> 5c77d0e1
 class DocumentManager(ABC):
     """
     문서 insert/update (upsert, upsert_parallel)
@@ -17,28 +10,6 @@
     """
 
     @abstractmethod
-<<<<<<< HEAD
-    def upsert(
-        self,
-        texts: Iterable[str],
-        metadatas: Optional[list[dict]] = None,
-        ids: Optional[List[str]] = None,
-        **kwargs: Any
-    ) -> None:
-        """문서를 업서트합니다."""
-        pass
-
-    @abstractmethod
-    def upsert_parallel(
-        self,
-        texts: Iterable[str],
-        metadatas: Optional[list[dict]] = None,
-        ids: Optional[List[str]] = None,
-        batch_size: int = 32,
-        workers: int = 10,
-        **kwargs: Any
-    ) -> None:
-=======
     def upsert(self, texts: Iterable[str], metadatas: Optional[list[dict]] = None, ids: Optional[List[str]] = None, **kwargs: Any
               ) -> None:
         """문서를 업서트합니다.        """
@@ -48,7 +19,6 @@
     def upsert_parallel(self, texts: Iterable[str], metadatas: Optional[list[dict]] = None, ids: Optional[List[str]] = None
                         , batch_size: int = 32, workers: int = 10, **kwargs: Any
                        ) -> None:
->>>>>>> 5c77d0e1
         """병렬로 문서를 업서트합니다."""
         pass
 
@@ -56,8 +26,9 @@
     def search(self, query: str, k: int = 10, **kwargs: Any) -> List[Document]:
         """쿼리를 수행하고 관련 문서를 반환합니다.
         기본 기능: query (문자열) -> 비슷한 문서 k개 반환
-<<<<<<< HEAD
+
         cosine_similarity 써치하는 것 의미 **문제될 경우 이슈제기
+
         -그외 기능 (추후 확장)
         metatdata search
         이미지 서치할 때 벡터 받는 것
@@ -65,32 +36,55 @@
         pass
 
     @abstractmethod
-    def delete(
-        self,
-        ids: Optional[list[str]] = None,
-        filters: Optional[dict] = None,
-        **kwargs: Any
-    ) -> None:
-        """필터를 사용하여 문서를 삭제합니다.
-        ids: List of ids to delete. If None, delete all. Default is None.
-        filters: Dictionary of filters (querys) to apply. If None, no filters apply.
-=======
-
-        cosine_similarity 써치하는 것 의미 **문제될 경우 이슈제기
-
-        -그외 기능 (추후 확장)
-        metatdata search
-        이미지 서치할 때 벡터 받는 것
->>>>>>> 5c77d0e1
-        """
-        pass
-
-    @abstractmethod
     def delete(self, ids: Optional[list[str]] = None, filters: Optional[dict] = None, **kwargs: Any
                ) -> None:
         """필터를 사용하여 문서를 삭제합니다.
 
-<<<<<<< HEAD
+            ids: List of ids to delete. If None, delete all. Default is None.
+            filters: Dictionary of filters (querys) to apply. If None, no filters apply.
+
+        """
+        pass
+
+
+
+# deprecated
+# # ==========================================
+# # 1️⃣ 인덱스 관리 인터페이스
+# # ==========================================
+# class IndexManagerInterface(ABC):
+#     """
+#     인덱스 관리 인터페이스
+#     """
+
+#     @abstractmethod
+#     def create_index(
+#         self,
+#         index_name: str,
+#         dimension: int,
+#         metric: str = "dotproduct",
+#         pod_spec=None,
+#         **kwargs
+#     ) -> Any:
+#         """인덱스를 생성하고 반환합니다. 즉, index_name으로 인덱스를 생성하고 생성이 완료되면 index_name을 반환하고, 없다면 None을 반환합니다."""
+#         pass
+
+#     @abstractmethod
+#     def list_indexs(self) -> Any:
+#         """인덱스 리스트를 반환합니다"""
+#         pass
+
+#     @abstractmethod
+#     def get_index(self, index_name: str) -> Any:
+#         """인덱스를 조회합니다. 즉, index_name을 가진 인덱스가 있는지 조회하고, 있다면 index_name을 반환하고, 없다면 None을 반환합니다."""
+#         pass
+
+#     @abstractmethod
+#     def delete_index(self, index_name: str) -> None:
+#         """인덱스를 삭제합니다. 즉, index_name을 가진 인덱스를 삭제합니다."""
+#         pass
+
+
 # # ==========================================
 # # 2️⃣ 문서 업서트 인터페이스
 # # ==========================================
@@ -137,111 +131,12 @@
 #     @abstractmethod
 #     def delete_by_filter(self, index_name: str, filters: Dict, **kwargs) -> None:
 #         """필터를 사용하여 문서를 삭제합니다."""
-=======
-            ids: List of ids to delete. If None, delete all. Default is None.
-            filters: Dictionary of filters (querys) to apply. If None, no filters apply.
-
-        """
-        pass
-
-
-
-# deprecated
-# # ==========================================
-# # 1️⃣ 인덱스 관리 인터페이스
-# # ==========================================
-# class IndexManagerInterface(ABC):
-#     """
-#     인덱스 관리 인터페이스
-#     """
-
-#     @abstractmethod
-#     def create_index(
-#         self,
-#         index_name: str,
-#         dimension: int,
-#         metric: str = "dotproduct",
-#         pod_spec=None,
-#         **kwargs
-#     ) -> Any:
-#         """인덱스를 생성하고 반환합니다. 즉, index_name으로 인덱스를 생성하고 생성이 완료되면 index_name을 반환하고, 없다면 None을 반환합니다."""
-#         pass
-
-#     @abstractmethod
-#     def list_indexs(self) -> Any:
-#         """인덱스 리스트를 반환합니다"""
->>>>>>> 5c77d0e1
-#         pass
-
-#     @abstractmethod
-#     def get_index(self, index_name: str) -> Any:
-#         """인덱스를 조회합니다. 즉, index_name을 가진 인덱스가 있는지 조회하고, 있다면 index_name을 반환하고, 없다면 None을 반환합니다."""
-#         pass
-
-<<<<<<< HEAD
-# ==========================================
-# 4️⃣ 통합 인터페이스 (VectorDBInterface)
-# ==========================================
-=======
-#     @abstractmethod
-#     def delete_index(self, index_name: str) -> None:
-#         """인덱스를 삭제합니다. 즉, index_name을 가진 인덱스를 삭제합니다."""
-#         pass
-
-
-# # ==========================================
-# # 2️⃣ 문서 업서트 인터페이스
-# # ==========================================
-# class DocumentManagerInterface(ABC):
-#     """
-#     문서 관리 인터페이스 (upsert, upsert_parallel)
-#     """
-
-#     @abstractmethod
-#     def upsert_documents(
-#         self, index_name: str, documents: List[Dict], **kwargs
-#     ) -> None:
-#         """문서를 업서트합니다."""
-#         pass
-
-#     @abstractmethod
-#     def upsert_documents_parallel(
-#         self,
-#         index_name: str,
-#         documents: List[Dict],
-#         batch_size: int = 32,
-#         max_workers: int = 10,
-#         **kwargs
-#     ) -> None:
-#         """병렬로 문서를 업서트합니다."""
-#         pass
-
-
-# # ==========================================
-# # 3️⃣ 문서 조회 및 삭제 인터페이스
-# # ==========================================
-# class QueryManagerInterface(ABC):
-#     """
-#     문서 검색 및 삭제 인터페이스 (query, delete_by_filter)
-#     """
-
-#     @abstractmethod
-#     def query(
-#         self, index_name: str, query_vector: List[float], top_k: int = 10, **kwargs
-#     ) -> List[Document]:
-#         """쿼리를 수행하고 관련 문서를 반환합니다."""
-#         pass
-
-#     @abstractmethod
-#     def delete_by_filter(self, index_name: str, filters: Dict, **kwargs) -> None:
-#         """필터를 사용하여 문서를 삭제합니다."""
 #         pass
 
 
 # # ==========================================
 # # 4️⃣ 통합 인터페이스 (VectorDBInterface)
 # # ==========================================
->>>>>>> 5c77d0e1
 # class VectorDBInterface(
 #     IndexManagerInterface, DocumentManagerInterface, QueryManagerInterface, ABC
 # ):
