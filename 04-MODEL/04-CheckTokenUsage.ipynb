{
 "cells": [
  {
   "cell_type": "markdown",
   "metadata": {},
   "source": [
    "# Check Token Usage\n",
    "\n",
    "- Author: [Haseom Shin](https://github.com/IHAGI-c)\n",
    "- Design: []()\n",
    "- Peer Review: []()\n",
    "- This is a part of [LangChain Open Tutorial](https://github.com/LangChain-OpenTutorial/LangChain-OpenTutorial)\n",
    "\n",
    "[![Open in Colab](https://colab.research.google.com/assets/colab-badge.svg)](https://colab.research.google.com/github/langchain-ai/langchain-academy/blob/main/module-4/sub-graph.ipynb) [![Open in LangChain Academy](https://cdn.prod.website-files.com/65b8cd72835ceeacd4449a53/66e9eba12c7b7688aa3dbb5e_LCA-badge-green.svg)](https://academy.langchain.com/courses/take/intro-to-langgraph/lessons/58239937-lesson-2-sub-graphs)\n",
    "\n",
    "## Overview\n",
    "\n",
    "This tutorial covers how to track and monitor token usage with `LangChain` and `OpenAI API`.\n",
    "\n",
    "`Token usage tracking` is crucial for managing API costs and optimizing resource utilization.\n",
    "\n",
    "In this tutorial, we will create a simple example to measure and monitor token consumption during OpenAI API calls using LangChain's `CallbackHandler`.\n",
    "\n",
    "![example](./assets/example-flow-token-usage.png)\n",
    "\n",
    "### Table of Contents\n",
    "\n",
    "- [Overview](#overview)\n",
    "- [Environment Setup](#environment-setup)\n",
    "- [Implementing Check Token Usage](#implementing-check-token-usage)\n",
    "- [Monitoring Token Usage](#monitoring-token-usage)\n",
    "\n",
    "### References\n",
    "\n",
    "- [OpenAI API Pricing](https://openai.com/api/pricing/)\n",
    "- [Token Usage Guide](https://help.openai.com/en/articles/4936856-what-are-tokens-and-how-to-count-them)\n",
    "- [LangChain Python API Reference](https://python.langchain.com/api_reference/community/callbacks/langchain_community.callbacks.manager.get_openai_callback.html)\n",
    "---"
   ]
  },
  {
   "cell_type": "markdown",
   "metadata": {},
   "source": [
    "## Environment Setup\n",
    "\n",
    "Set up the environment. You may refer to [Environment Setup](https://wikidocs.net/257836) for more details.\n",
    "\n",
    "**[Note]**\n",
    "- `langchain-opentutorial` is a package that provides a set of easy-to-use environment setup, useful functions and utilities for tutorials. \n",
    "- You can checkout the [`langchain-opentutorial`](https://github.com/LangChain-OpenTutorial/langchain-opentutorial-pypi) for more details."
   ]
  },
  {
   "cell_type": "code",
   "execution_count": 1,
   "metadata": {},
   "outputs": [],
   "source": [
    "%%capture --no-stderr\n",
    "%pip install langchain-opentutorial"
   ]
  },
  {
   "cell_type": "code",
<<<<<<< HEAD
   "execution_count": 7,
=======
   "execution_count": 13,
>>>>>>> b13ff238
   "metadata": {},
   "outputs": [],
   "source": [
    "# Install required packages\n",
    "from langchain_opentutorial import package\n",
    "\n",
    "package.install(\n",
    "    [\n",
    "        \"langsmith\",\n",
    "        \"langchain\",\n",
    "        \"langchain_openai\",\n",
    "        \"langchain_community\",\n",
    "    ],\n",
    "    verbose=False,\n",
    "    upgrade=False,\n",
    ")"
   ]
  },
  {
   "cell_type": "code",
<<<<<<< HEAD
   "execution_count": 6,
=======
   "execution_count": null,
>>>>>>> b13ff238
   "metadata": {},
   "outputs": [],
   "source": [
    "# Set environment variables\n",
    "from langchain_opentutorial import set_env\n",
    "\n",
    "set_env(\n",
    "    {\n",
    "        \"OPENAI_API_KEY\": \"\",\n",
    "        \"LANGCHAIN_API_KEY\": \"\",\n",
    "        \"LANGCHAIN_TRACING_V2\": \"true\",\n",
    "        \"LANGCHAIN_ENDPOINT\": \"https://api.smith.langchain.com\",\n",
    "        \"LANGCHAIN_PROJECT\": \"04-CheckTokenUsage\",\n",
    "    }\n",
    ")"
   ]
  },
  {
   "cell_type": "markdown",
   "metadata": {},
   "source": [
    "You can alternatively set `OPENAI_API_KEY` in `.env` file and load it. \n",
    "\n",
    "[Note] This is not necessary if you've already set `OPENAI_API_KEY` in previous steps."
   ]
  },
  {
   "cell_type": "code",
   "execution_count": 1,
   "metadata": {},
   "outputs": [
    {
     "data": {
      "text/plain": [
       "True"
      ]
     },
     "execution_count": 1,
     "metadata": {},
     "output_type": "execute_result"
    }
   ],
   "source": [
    "from dotenv import load_dotenv\n",
    "\n",
    "load_dotenv()"
   ]
  },
  {
   "cell_type": "code",
   "execution_count": 2,
   "metadata": {},
   "outputs": [
    {
     "data": {
      "text/plain": [
       "True"
      ]
     },
     "execution_count": 3,
     "metadata": {},
     "output_type": "execute_result"
    }
   ],
   "source": [
    "from dotenv import load_dotenv\n",
    "\n",
    "load_dotenv()"
   ]
  },
  {
   "cell_type": "markdown",
   "metadata": {},
   "source": [
    "Let's setup `ChatOpenAI` with `gpt-4o` model."
   ]
  },
  {
   "cell_type": "code",
   "execution_count": 4,
   "metadata": {},
   "outputs": [],
   "source": [
    "from langchain_openai import ChatOpenAI\n",
    "\n",
    "# Load the model\n",
    "llm = ChatOpenAI(model_name=\"gpt-4o\")"
   ]
  },
  {
   "cell_type": "markdown",
   "metadata": {},
   "source": [
    "## Implementing Check Token Usage\n",
    "\n",
    "if you want to check token usage, you can use `get_openai_callback` function."
   ]
  },
  {
   "cell_type": "code",
<<<<<<< HEAD
   "execution_count": 3,
=======
   "execution_count": 12,
>>>>>>> b13ff238
   "metadata": {},
   "outputs": [
    {
     "name": "stdout",
     "output_type": "stream",
     "text": [
<<<<<<< HEAD
      "Tokens Used: 28\n",
      "\tPrompt Tokens: 15\n",
      "\t\tPrompt Tokens Cached: 0\n",
      "\tCompletion Tokens: 13\n",
      "\t\tReasoning Tokens: 0\n",
      "Successful Requests: 1\n",
      "Total Cost (USD): $0.00016749999999999998\n"
=======
      "Tokens Used: 24\n",
      "\tPrompt Tokens: 15\n",
      "\t\tPrompt Tokens Cached: 0\n",
      "\tCompletion Tokens: 9\n",
      "\t\tReasoning Tokens: 0\n",
      "Successful Requests: 1\n",
      "Total Cost (USD): $0.00012749999999999998\n"
>>>>>>> b13ff238
     ]
    }
   ],
   "source": [
    "# callback to track it\n",
    "from langchain_community.callbacks.manager import get_openai_callback\n",
    "\n",
    "with get_openai_callback() as cb:\n",
<<<<<<< HEAD
    "    result = llm.invoke(\"where is the capital of United States?\")\n",
=======
    "    result = llm.invoke(\"where is the capital of South Korea?\")\n",
>>>>>>> b13ff238
    "    print(cb)"
   ]
  },
  {
   "cell_type": "code",
   "execution_count": 8,
   "metadata": {},
   "outputs": [
    {
     "name": "stdout",
     "output_type": "stream",
     "text": [
      "Total tokens used: \t\t28\n",
      "Tokens used in prompt: \t\t15\n",
      "Tokens used in completion: \t13\n",
      "Cost: \t\t\t\t$0.00016749999999999998\n"
     ]
    }
   ],
   "source": [
    "# callback to track it\n",
    "with get_openai_callback() as cb:\n",
    "    result = llm.invoke(\"where is the capital of United States?\")\n",
    "    print(f\"Total tokens used: \\t\\t{cb.total_tokens}\")\n",
    "    print(f\"Tokens used in prompt: \\t\\t{cb.prompt_tokens}\")\n",
    "    print(f\"Tokens used in completion: \\t{cb.completion_tokens}\")\n",
    "    print(f\"Cost: \\t\\t\\t\\t${cb.total_cost}\")"
   ]
  },
  {
   "cell_type": "markdown",
   "metadata": {},
   "source": [
    "## Monitoring Token Usage\n",
    "\n",
    "Token usage monitoring is crucial for managing costs and resources when using the OpenAI API. LangChain provides an easy way to track this through `get_openai_callback()`.\n",
    "\n",
    "In this section, we'll explore token usage monitoring through three key scenarios:\n",
    "\n",
    "1. **Single Query Monitoring**: \n",
    "   - Track token usage for individual API calls\n",
    "   - Distinguish between prompt and completion tokens\n",
    "   - Calculate costs\n",
    "\n",
    "2. **Multiple Queries Monitoring**:\n",
    "   - Track cumulative token usage across multiple API calls\n",
    "   - Analyze total costs\n",
    "\n",
    "> **Note**: Token usage monitoring is currently only supported for OpenAI API."
   ]
  },
  {
   "cell_type": "code",
   "execution_count": 9,
   "metadata": {},
   "outputs": [
    {
     "name": "stdout",
     "output_type": "stream",
     "text": [
      "1. Single Query Monitoring\n",
      "----------------------------------------\n",
      "Response: The capital of France is Paris.\n",
      "----------------------------------------\n",
      "Token Usage Statistics:\n",
      "Prompt Tokens: \t\t14\n",
      "Completion Tokens: \t8\n",
      "Total Tokens: \t\t22\n",
      "Cost: \t\t\t$0.0001\n",
      "\n"
     ]
    }
   ],
   "source": [
    "# 1. Single Query Monitoring\n",
    "print(\"1. Single Query Monitoring\")\n",
    "print(\"-\" * 40)\n",
    "\n",
    "with get_openai_callback() as cb:\n",
    "    response = llm.invoke(\"What is the capital of France?\")\n",
    "    print(f\"Response: {response.content}\")\n",
    "    print(\"-\" * 40)\n",
    "    print(f\"Token Usage Statistics:\")\n",
    "    print(f\"Prompt Tokens: \\t\\t{cb.prompt_tokens}\")\n",
    "    print(f\"Completion Tokens: \\t{cb.completion_tokens}\")\n",
    "    print(f\"Total Tokens: \\t\\t{cb.total_tokens}\")\n",
    "    print(f\"Cost: \\t\\t\\t${cb.total_cost:.4f}\\n\")"
   ]
  },
  {
   "cell_type": "code",
   "execution_count": 10,
   "metadata": {},
   "outputs": [
    {
     "name": "stdout",
     "output_type": "stream",
     "text": [
      "2. Multiple Queries Monitoring\n",
      "----------------------------------------\n",
      "Response 1: Python is a high-level, interpreted programming language known for its readability and simplicity. I...\n",
      "----------------------------------------\n",
      "Response 2: JavaScript is a high-level, dynamic, untyped, and interpreted programming language that is one of th...\n",
      "----------------------------------------\n",
      "Cumulative Statistics:\n",
      "Total Prompt Tokens: \t\t23\n",
      "Total Completion Tokens: \t735\n",
      "Total Tokens: \t\t\t758\n",
      "Total Cost: \t\t\t$0.0074\n",
      "\n"
     ]
    }
   ],
   "source": [
    "# 2. Multiple Queries Monitoring\n",
    "print(\"2. Multiple Queries Monitoring\")\n",
    "print(\"-\" * 40)\n",
    "\n",
    "with get_openai_callback() as cb:\n",
    "    # First query\n",
    "    response1 = llm.invoke(\"What is Python?\")\n",
    "    # Second query\n",
    "    response2 = llm.invoke(\"What is JavaScript?\")\n",
    "\n",
    "    print(f\"Response 1: {response1.content[:100]}...\")\n",
    "    print(\"-\" * 40)\n",
    "    print(f\"Response 2: {response2.content[:100]}...\")\n",
    "    print(\"-\" * 40)\n",
    "    print(\"Cumulative Statistics:\")\n",
    "    print(f\"Total Prompt Tokens: \\t\\t{cb.prompt_tokens}\")\n",
    "    print(f\"Total Completion Tokens: \\t{cb.completion_tokens}\")\n",
    "    print(f\"Total Tokens: \\t\\t\\t{cb.total_tokens}\")\n",
    "    print(f\"Total Cost: \\t\\t\\t${cb.total_cost:.4f}\\n\")"
   ]
  }
 ],
 "metadata": {
  "kernelspec": {
   "display_name": "langchain-opentutorial-BXw0bE1H-py3.11",
   "language": "python",
   "name": "python3"
  },
  "language_info": {
   "codemirror_mode": {
    "name": "ipython",
    "version": 3
   },
   "file_extension": ".py",
   "mimetype": "text/x-python",
   "name": "python",
   "nbconvert_exporter": "python",
   "pygments_lexer": "ipython3",
   "version": "3.11.11"
  }
 },
 "nbformat": 4,
 "nbformat_minor": 2
}<|MERGE_RESOLUTION|>--- conflicted
+++ resolved
@@ -63,11 +63,7 @@
   },
   {
    "cell_type": "code",
-<<<<<<< HEAD
    "execution_count": 7,
-=======
-   "execution_count": 13,
->>>>>>> b13ff238
    "metadata": {},
    "outputs": [],
    "source": [
@@ -88,11 +84,7 @@
   },
   {
    "cell_type": "code",
-<<<<<<< HEAD
    "execution_count": 6,
-=======
-   "execution_count": null,
->>>>>>> b13ff238
    "metadata": {},
    "outputs": [],
    "source": [
@@ -193,18 +185,13 @@
   },
   {
    "cell_type": "code",
-<<<<<<< HEAD
    "execution_count": 3,
-=======
-   "execution_count": 12,
->>>>>>> b13ff238
    "metadata": {},
    "outputs": [
     {
      "name": "stdout",
      "output_type": "stream",
      "text": [
-<<<<<<< HEAD
       "Tokens Used: 28\n",
       "\tPrompt Tokens: 15\n",
       "\t\tPrompt Tokens Cached: 0\n",
@@ -212,15 +199,6 @@
       "\t\tReasoning Tokens: 0\n",
       "Successful Requests: 1\n",
       "Total Cost (USD): $0.00016749999999999998\n"
-=======
-      "Tokens Used: 24\n",
-      "\tPrompt Tokens: 15\n",
-      "\t\tPrompt Tokens Cached: 0\n",
-      "\tCompletion Tokens: 9\n",
-      "\t\tReasoning Tokens: 0\n",
-      "Successful Requests: 1\n",
-      "Total Cost (USD): $0.00012749999999999998\n"
->>>>>>> b13ff238
      ]
     }
    ],
@@ -229,11 +207,7 @@
     "from langchain_community.callbacks.manager import get_openai_callback\n",
     "\n",
     "with get_openai_callback() as cb:\n",
-<<<<<<< HEAD
     "    result = llm.invoke(\"where is the capital of United States?\")\n",
-=======
-    "    result = llm.invoke(\"where is the capital of South Korea?\")\n",
->>>>>>> b13ff238
     "    print(cb)"
    ]
   },
